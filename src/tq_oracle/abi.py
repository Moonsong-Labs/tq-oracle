--- conflicted
+++ resolved
@@ -17,11 +17,8 @@
 VAULT_ABI_PATH = ABIS_DIR / "Vault.json"
 AGGREGATOR_ABI_PATH = ABIS_DIR / "AggregatorV3Interface.json"
 ERC20_ABI_PATH = ABIS_DIR / "ERC20.json"
-<<<<<<< HEAD
 GNOSIS_SAFE_ABI_PATH = ABIS_DIR / "SafeL2.json"
-=======
 WSTETH_ABI_PATH = ABIS_DIR / "WstETH.json"
->>>>>>> a44c4f32
 
 
 def load_abi(path: str | Path) -> list[dict]:
@@ -69,15 +66,9 @@
     return load_abi(ERC20_ABI_PATH)
 
 
-<<<<<<< HEAD
-def load_safe_l2() -> list[dict]:
-    """Load the Gnosis Safe ABI."""
-    return load_abi(GNOSIS_SAFE_ABI_PATH)
-=======
 def load_wsteth_abi() -> list[dict]:
     """Load the WstETH ABI."""
     return load_abi(WSTETH_ABI_PATH)
->>>>>>> a44c4f32
 
 
 def get_oracle_address_from_vault(vault_address: str, rpc_url: str) -> ChecksumAddress:
