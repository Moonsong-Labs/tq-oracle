"""Settings module with unified configuration precedence: CLI > ENV > CONFIG FILE."""

from __future__ import annotations

import os
from enum import Enum
from pathlib import Path
from typing import Any

try:
    import tomllib  # py311+
except ModuleNotFoundError:  # pragma: no cover
    import tomli as tomllib  # type: ignore

from dotenv import load_dotenv
from pydantic import (
    BaseModel,
    ConfigDict,
    Field,
    SecretStr,
    field_validator,
    model_validator,
)
from pydantic_settings import (
    BaseSettings,
    PydanticBaseSettingsSource,
    SettingsConfigDict,
)

from .constants import NetworkAssets

load_dotenv()


class Network(str, Enum):
    MAINNET = "mainnet"
    SEPOLIA = "sepolia"
    BASE = "base"


class IdleBalancesAdapterSettings(BaseModel):
    """Configuration options for idle balance collection."""

    extra_tokens: dict[str, str] = Field(default_factory=dict)
    extra_addresses: list[str] = Field(default_factory=list)

    model_config = ConfigDict(extra="ignore")


class StakewiseAdapterSettings(BaseModel):
    """Configuration options for StakeWise adapter defaults."""

    stakewise_vault_addresses: list[str] = Field(default_factory=list)
    stakewise_exit_queue_start_block: int | None = None
<<<<<<< HEAD
    etherscan_api_key: str | None = None
    etherscan_page_size: int = 1_000
=======
>>>>>>> 551c407b

    model_config = ConfigDict(extra="ignore")


class AdapterSettings(BaseModel):
    stakewise: StakewiseAdapterSettings = Field(
        default_factory=StakewiseAdapterSettings
    )
    idle_balances: IdleBalancesAdapterSettings = Field(
        default_factory=IdleBalancesAdapterSettings
    )

    model_config = ConfigDict(extra="ignore")


class OracleSettings(BaseSettings):
    """Single source of truth for configuration. Values may come from:
    - CLI (init kwargs)
    - ENV / .env (prefixed with TQ_ORACLE_)
    - Config file (TOML), lowest precedence

    Do not read os.environ or files elsewhere in the codebase.
    """

    # --- global toggles ---
    dry_run: bool = True

    # --- core addresses / endpoints ---
    vault_address: str | None = None
    oracle_helper_address: str | None = None
    vault_rpc: str | None = None
    eth_mainnet_rpc: str | None = None  # Needed for when vault is not on mainnet
    network: Network = Network.MAINNET
    block_number: int | None = None

    # --- safe / signing ---
    safe_address: str | None = None
    private_key: SecretStr | None = None
    safe_txn_srvc_api_key: SecretStr | None = None

    # --- checks and retries ---
    ignore_empty_vault: bool = False
    ignore_timeout_check: bool = False
    ignore_active_proposal_check: bool = False
    pre_check_retries: int = 3
    pre_check_timeout: float = 12.0

    # --- price validation ---
    price_warning_tolerance_percentage: float = 0.5
    price_failure_tolerance_percentage: float = 1.0

    # Pyth-specific settings
    pyth_enabled: bool = True
    pyth_hermes_endpoint: str = "https://hermes.pyth.network"
    pyth_staleness_threshold: int = 60
    pyth_max_confidence_ratio: float = 0.03
    pyth_dynamic_discovery_enabled: bool = True

    # --- RPC settings ---
    max_calls: int = 3
    rpc_max_concurrent_calls: int = 5
    rpc_delay: float = 0.15
    rpc_jitter: float = 0.10

    # --- logging ---
    log_level: str = "INFO"

    # --- adapters (from config file only) ---
    subvault_adapters: list[dict[str, Any]] = []
    adapters: AdapterSettings = Field(default_factory=AdapterSettings)

    # --- stakewise shared addresses ---
    stakewise_os_token_address: str | None = None
    stakewise_os_token_vault_escrow: str | None = None

    # --- runtime computed values ---
    using_default_rpc: bool = False
    _chain_id: int | None = None
    _oracle_address: str | None = None

    model_config = SettingsConfigDict(
        env_prefix="TQ_ORACLE_",
        env_file=".env",
        extra="ignore",  # ignore unknown keys in env/config file
    )

    @field_validator("private_key", "safe_txn_srvc_api_key", mode="before")
    @classmethod
    def wrap_secrets(cls, v: Any) -> SecretStr | None:
        """Wrap string secrets in SecretStr."""
        if v is None or isinstance(v, SecretStr):
            return v
        return SecretStr(v)

    @model_validator(mode="after")
    def set_derived_values(self) -> "OracleSettings":
        """Compute environment-specific values based on configuration.

        This centralizes all environment selection logic in one place,
        removing the need for if/else checks throughout the codebase.
        """
        return self

    @classmethod
    def settings_customise_sources(
        cls,
        settings_cls: type[BaseSettings],
        init_settings: PydanticBaseSettingsSource,
        env_settings: PydanticBaseSettingsSource,
        dotenv_settings: PydanticBaseSettingsSource,
        file_secret_settings: PydanticBaseSettingsSource,
    ) -> tuple[PydanticBaseSettingsSource, ...]:
        """Custom config-file source with explicit precedence: CLI > ENV > FILE."""
        env_cfg = os.environ.get("TQ_ORACLE_CONFIG")
        cfg_path = Path(env_cfg) if env_cfg else None

        class TomlConfigSource(PydanticBaseSettingsSource):
            def __init__(self, settings_cls: type[BaseSettings], path: Path | None):
                super().__init__(settings_cls)
                self._path = path
                self._root_keys = {
                    name
                    for name in settings_cls.model_fields.keys()
                    if not name.startswith("_")
                    and name not in {"subvault_adapters", "using_default_rpc"}
                }

            def get_field_value(
                self, field: Any, field_name: str
            ) -> tuple[Any, str, bool]:
                return None, "", False

            def _promote_root_keys(self, body: dict[str, Any]) -> None:
                """Promote misplaced root-level settings from subvault adapters."""
                adapters = body.get("subvault_adapters")
                if not isinstance(adapters, list):
                    return

                cleaned_adapters: list[Any] = []
                for adapter in adapters:
                    if not isinstance(adapter, dict):
                        cleaned_adapters.append(adapter)
                        continue

                    cleaned_entry: dict[str, Any] = {}
                    for key, value in adapter.items():
                        if key in self._root_keys:
                            body.setdefault(key, value)
                        else:
                            cleaned_entry[key] = value
                    cleaned_adapters.append(cleaned_entry)

                body["subvault_adapters"] = cleaned_adapters

            def __call__(self) -> dict[str, Any]:
                if not self._path:
                    # Try default locations
                    local_config = Path("tq-oracle.toml")
                    user_config = Path.home() / ".config" / "tq-oracle" / "config.toml"
                    if local_config.exists():
                        self._path = local_config
                    elif user_config.exists():
                        self._path = user_config
                    else:
                        return {}

                if not self._path.exists():
                    return {}

                with self._path.open("rb") as f:
                    data = tomllib.load(f)  # supports top-level or [tq_oracle]
                body = data.get("tq_oracle", data)
                if not isinstance(body, dict):
                    return {}

                self._promote_root_keys(body)

                # Check for secrets in config file
                secret_fields = {"private_key", "safe_txn_srvc_api_key"}
                for key in secret_fields:
                    if key in body:
                        raise ValueError(
                            f"Security violation: '{key}' found in TOML config file. "
                            f"Secrets must only be provided via environment variables or CLI flags."
                        )

                return body

        return (
            init_settings,  # CLI (highest)
            env_settings,  # ENV
            TomlConfigSource(settings_cls, cfg_path),  # CONFIG (lowest)
            file_secret_settings,  # optional secrets dir
        )

    def as_safe_dict(self) -> dict[str, Any]:
        """Return the config as a dict with secrets redacted."""
        data = self.model_dump()
        if self.private_key:
            data["private_key"] = "***redacted***"
        if self.safe_txn_srvc_api_key:
            data["safe_txn_srvc_api_key"] = "***redacted***"
        return data

    @property
    def is_broadcast(self) -> bool:
        """Check if Broadcast mode is enabled (Safe address provided and not dry-run)."""
        return self.safe_address is not None and not self.dry_run

    @property
    def vault_address_required(self) -> str:
        """Get vault_address, raising ValueError if not set."""
        if self.vault_address is None:
            raise ValueError("vault_address must be configured")
        return self.vault_address

    @property
    def block_number_required(self) -> int:
        """Get block_number, raising ValueError if not set."""
        if self.block_number is None:
            raise ValueError("block_number must be configured")
        return self.block_number

    @property
    def vault_rpc_required(self) -> str:
        """Get vault_rpc, raising ValueError if not set."""
        if self.vault_rpc is None:
            raise ValueError("vault_rpc must be configured")
        return self.vault_rpc

    @property
    def chain_id(self) -> int:
        """Derive chain ID from the RPC endpoint."""
        if self._chain_id is None:
            if not self.vault_rpc:
                raise ValueError("vault_rpc must be set before accessing chain_id")
            from eth_typing import URI
            from web3 import Web3

            w3 = Web3(
                Web3.HTTPProvider(URI(self.vault_rpc), request_kwargs={"timeout": 15})
            )
            if not w3.is_connected():
                raise ConnectionError(f"Failed to connect to RPC: {self.vault_rpc}")
            self._chain_id = w3.eth.chain_id
        return self._chain_id

    @property
    def oracle_address(self) -> str:
        """Fetch oracle address from the vault contract."""
        if self._oracle_address is None:
            if not self.vault_address or not self.vault_rpc:
                raise ValueError(
                    "vault_address and vault_rpc must be set before accessing oracle_address"
                )
            from .abi import get_oracle_address_from_vault

            self._oracle_address = get_oracle_address_from_vault(
                self.vault_address, self.vault_rpc
            )
        return self._oracle_address

    @property
    def assets(self) -> NetworkAssets:
        """Get the assets for the configured network.

        Returns:
            NetworkAssets for the configured network
        """
        from .constants import BASE_ASSETS, ETH_MAINNET_ASSETS, SEPOLIA_ASSETS

        network_assets_map = {
            Network.MAINNET: ETH_MAINNET_ASSETS,
            Network.SEPOLIA: SEPOLIA_ASSETS,
            Network.BASE: BASE_ASSETS,
        }

        if self.network not in network_assets_map:
            raise ValueError(f"Unknown network: {self.network}")

        return network_assets_map[self.network]<|MERGE_RESOLUTION|>--- conflicted
+++ resolved
@@ -52,11 +52,6 @@
 
     stakewise_vault_addresses: list[str] = Field(default_factory=list)
     stakewise_exit_queue_start_block: int | None = None
-<<<<<<< HEAD
-    etherscan_api_key: str | None = None
-    etherscan_page_size: int = 1_000
-=======
->>>>>>> 551c407b
 
     model_config = ConfigDict(extra="ignore")
 
