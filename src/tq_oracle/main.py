from __future__ import annotations

import asyncio
from dataclasses import replace
from typing import Annotated, Any, Optional

import typer

from tq_oracle.constants import HL_PROD_EVM_RPC, HL_TEST_EVM_RPC

from .config_loader import build_config
from .constants import (
    DEFAULT_MAINNET_RPC_URL,
    DEFAULT_SEPOLIA_RPC_URL,
    MAINNET_ORACLE_HELPER,
    SEPOLIA_ORACLE_HELPER,
)
from .logger import setup_logging
from .orchestrator import execute_oracle_flow

setup_logging()

app = typer.Typer(
    add_completion=False,
    no_args_is_help=True,
    pretty_exceptions_short=True,
    pretty_exceptions_show_locals=False,
    help="Collect TVL data from vault protocols using modular adapters.",
)


@app.command("report")
def report(
    vault_address: Annotated[
        Optional[str],
        typer.Argument(
            help="Vault contract address to query (can be set in config file).",
        ),
    ] = None,
    config: Annotated[
        Optional[str],
        typer.Option(
            "--config",
            "-c",
            help="Path to TOML configuration file (default: ./tq-oracle.toml or ~/.config/tq-oracle/config.toml).",
        ),
    ] = None,
    oracle_helper_address: Annotated[
        Optional[str],
        typer.Option(
            "--oracle-helper-address",
            "-h",
            help="OracleHelper contract address to query (defaults to mainnet/testnet based on --testnet flag).",
        ),
    ] = None,
    l1_rpc: Annotated[
        Optional[str],
        typer.Option(
            "--l1-rpc",
            help="Ethereum L1 RPC endpoint (defaults to mainnet/testnet based on --testnet flag).",
        ),
    ] = None,
    safe_address: Annotated[
        Optional[str],
        typer.Option(
            "--safe-address",
            "-s",
            help="Gnosis Safe address for multi-sig submission (optional).",
        ),
    ] = None,
    hl_rpc: Annotated[
        Optional[str],
        typer.Option(
            "--hl-rpc",
            help="hyperliquid RPC endpoint (optional).",
        ),
    ] = None,
    l1_subvault_address: Annotated[
        Optional[str],
        typer.Option(
            "--l1-subvault-address",
            help="L1 subvault address for CCTP bridge monitoring (optional).",
        ),
    ] = None,
    hl_subvault_address: Annotated[
        Optional[str],
        typer.Option(
            "--hl-subvault-address",
            help="Hyperliquid subvault address to query (optional, defaults to vault address).",
        ),
    ] = None,
    testnet: Annotated[
        bool,
        typer.Option(
            "--testnet/--no-testnet",
            help="Use testnet instead of mainnet.",
        ),
    ] = False,
    dry_run: Annotated[
        bool,
        typer.Option(
            "--dry-run/--no-dry-run",
            help="Preview actions without sending a transaction.",
        ),
    ] = True,
    private_key: Annotated[
        Optional[str],
        typer.Option(
            "--private-key",
            help="Private key for signing transactions",
        ),
    ] = None,
    safe_txn_srvc_api_key: Annotated[
        Optional[str],
        typer.Option(
            "--safe-key",
            help="API key for the Safe Transaction Service (optional, but recommended).",
        ),
    ] = None,
    ignore_empty_vault: Annotated[
        bool,
        typer.Option(
            "--ignore-empty-vault/--no-ignore-empty-vault",
            help="Suppress errors when vault has no assets or OracleHelper doesn't recognize assets (useful for testing pre-deployment).",
        ),
    ] = False,
    ignore_timeout_check: Annotated[
        bool,
        typer.Option(
            "--ignore-timeout-check/--no-ignore-timeout-check",
            help="Warn but don't block when timeout hasn't elapsed since last report (allows forced submission).",
        ),
    ] = False,
    ignore_active_proposal_check: Annotated[
        bool,
        typer.Option(
            "--ignore-active-proposal-check/--no-ignore-active-proposal-check",
            help="Warn but don't block when there are active submitReports() proposals in the Safe (allows duplicate submission).",
        ),
    ] = False,
    pre_check_retries: Annotated[
        int,
        typer.Option(
            "--pre-check-retries",
            help="Number of times to retry pre-checks if they fail (default: 3).",
        ),
    ] = 3,
    pre_check_timeout: Annotated[
        float,
        typer.Option(
            "--pre-check-timeout",
            help="Timeout in seconds between pre-check retries (default: 12.0).",
        ),
    ] = 12.0,
    chainlink_price_warning_tolerance_percentage: Annotated[
        float,
        typer.Option(
            "--chainlink-warning-tolerance",
            help="Chainlink price deviation percentage to trigger warning (default: 0.5).",
        ),
    ] = 0.5,
    chainlink_price_failure_tolerance_percentage: Annotated[
        float,
        typer.Option(
            "--chainlink-failure-tolerance",
            help="Chainlink price deviation percentage to fail validation (default: 1.0).",
        ),
    ] = 1.0,
) -> None:
    """Collect TVL data and submit via Safe (optional)."""
    optional_args = {
        "vault_address": vault_address,
        "oracle_helper_address": oracle_helper_address,
        "l1_rpc": l1_rpc,
        "safe_address": safe_address,
        "hl_rpc": hl_rpc,
        "l1_subvault_address": l1_subvault_address,
        "hl_subvault_address": hl_subvault_address,
        "private_key": private_key,
        "safe_txn_srvc_api_key": safe_txn_srvc_api_key,
    }
    cli_args: dict[str, Any] = {k: v for k, v in optional_args.items() if v is not None}

    cli_args["testnet"] = testnet
    cli_args["dry_run"] = dry_run
    cli_args["ignore_empty_vault"] = ignore_empty_vault
    cli_args["ignore_timeout_check"] = ignore_timeout_check
    cli_args["ignore_active_proposal_check"] = ignore_active_proposal_check
    cli_args["pre_check_retries"] = pre_check_retries
    cli_args["pre_check_timeout"] = pre_check_timeout

    try:
        cfg = build_config(config_file_path=config, **cli_args)
    except FileNotFoundError as e:
        raise typer.BadParameter(str(e), param_hint=["--config"])
    except ValueError as e:
        raise typer.BadParameter(str(e))

    updates: dict[str, Any] = {}
    if cfg.l1_rpc is None:
        updates["l1_rpc"] = (
            DEFAULT_SEPOLIA_RPC_URL if cfg.testnet else DEFAULT_MAINNET_RPC_URL
        )
    if cfg.oracle_helper_address is None:
        updates["oracle_helper_address"] = (
            SEPOLIA_ORACLE_HELPER if cfg.testnet else MAINNET_ORACLE_HELPER
        )
    if cfg.hl_rpc is None:
        updates["hl_rpc"] = HL_PROD_EVM_RPC if not cfg.testnet else HL_TEST_EVM_RPC

    using_default_rpc = l1_rpc is None or hl_rpc is None
    updates["using_default_rpc"] = using_default_rpc

    if updates:
        cfg = replace(cfg, **updates)

    if not cfg.vault_address:
        raise typer.BadParameter("vault_address must be configured")
    if not cfg.l1_rpc:
        raise typer.BadParameter("l1_rpc must be configured")
    if not cfg.oracle_helper_address:
        raise typer.BadParameter("oracle_helper_address must be configured")
    if not cfg.hl_rpc:
        raise typer.BadParameter("hl_rpc must be configured")

    if not cfg.dry_run and not cfg.safe_address and not cfg.private_key:
        raise typer.BadParameter(
            "Either --safe-address OR --private-key required when running with --no-dry-run.",
            param_hint=["--safe-address", "--private-key"],
        )

    if cfg.safe_address and not cfg.dry_run and not cfg.private_key:
        raise typer.BadParameter(
            "--private-key required when using --safe-address with --no-dry-run.",
            param_hint=["--private-key"],
        )

<<<<<<< HEAD
    asyncio.run(execute_oracle_flow(cfg))
=======
    using_default_rpc = l1_rpc is None or hl_rpc is None

    if l1_rpc is None:
        l1_rpc = DEFAULT_SEPOLIA_RPC_URL if testnet else DEFAULT_MAINNET_RPC_URL

    if oracle_helper_address is None:
        oracle_helper_address = (
            SEPOLIA_ORACLE_HELPER if testnet else MAINNET_ORACLE_HELPER
        )

    if hl_rpc is None:
        hl_rpc = HL_PROD_EVM_RPC if not testnet else HL_TEST_EVM_RPC

    config = OracleCLIConfig(
        vault_address=vault_address,
        oracle_helper_address=oracle_helper_address,
        l1_rpc=l1_rpc,
        l1_subvault_address=l1_subvault_address,
        safe_address=safe_address,
        hl_rpc=hl_rpc,
        hl_subvault_address=hl_subvault_address,
        using_default_rpc=using_default_rpc,
        testnet=testnet,
        dry_run=dry_run,
        private_key=private_key,
        safe_txn_srvc_api_key=safe_txn_srvc_api_key,
        ignore_empty_vault=ignore_empty_vault,
        ignore_timeout_check=ignore_timeout_check,
        ignore_active_proposal_check=ignore_active_proposal_check,
        pre_check_retries=pre_check_retries,
        pre_check_timeout=pre_check_timeout,
        chainlink_price_warning_tolerance_percentage=chainlink_price_warning_tolerance_percentage,
        chainlink_price_failure_tolerance_percentage=chainlink_price_failure_tolerance_percentage,
    )

    asyncio.run(execute_oracle_flow(config))
>>>>>>> ee12107e


def run() -> None:
    """Entrypoint used by the console script."""
    app()


if __name__ == "__main__":
    run()<|MERGE_RESOLUTION|>--- conflicted
+++ resolved
@@ -188,6 +188,8 @@
     cli_args["ignore_active_proposal_check"] = ignore_active_proposal_check
     cli_args["pre_check_retries"] = pre_check_retries
     cli_args["pre_check_timeout"] = pre_check_timeout
+    cli_args["chainlink_price_warning_tolerance_percentage"] = chainlink_price_warning_tolerance_percentage
+    cli_args["chainlink_price_failure_tolerance_percentage"] = chainlink_price_failure_tolerance_percentage
 
     try:
         cfg = build_config(config_file_path=config, **cli_args)
@@ -235,46 +237,7 @@
             param_hint=["--private-key"],
         )
 
-<<<<<<< HEAD
     asyncio.run(execute_oracle_flow(cfg))
-=======
-    using_default_rpc = l1_rpc is None or hl_rpc is None
-
-    if l1_rpc is None:
-        l1_rpc = DEFAULT_SEPOLIA_RPC_URL if testnet else DEFAULT_MAINNET_RPC_URL
-
-    if oracle_helper_address is None:
-        oracle_helper_address = (
-            SEPOLIA_ORACLE_HELPER if testnet else MAINNET_ORACLE_HELPER
-        )
-
-    if hl_rpc is None:
-        hl_rpc = HL_PROD_EVM_RPC if not testnet else HL_TEST_EVM_RPC
-
-    config = OracleCLIConfig(
-        vault_address=vault_address,
-        oracle_helper_address=oracle_helper_address,
-        l1_rpc=l1_rpc,
-        l1_subvault_address=l1_subvault_address,
-        safe_address=safe_address,
-        hl_rpc=hl_rpc,
-        hl_subvault_address=hl_subvault_address,
-        using_default_rpc=using_default_rpc,
-        testnet=testnet,
-        dry_run=dry_run,
-        private_key=private_key,
-        safe_txn_srvc_api_key=safe_txn_srvc_api_key,
-        ignore_empty_vault=ignore_empty_vault,
-        ignore_timeout_check=ignore_timeout_check,
-        ignore_active_proposal_check=ignore_active_proposal_check,
-        pre_check_retries=pre_check_retries,
-        pre_check_timeout=pre_check_timeout,
-        chainlink_price_warning_tolerance_percentage=chainlink_price_warning_tolerance_percentage,
-        chainlink_price_failure_tolerance_percentage=chainlink_price_failure_tolerance_percentage,
-    )
-
-    asyncio.run(execute_oracle_flow(config))
->>>>>>> ee12107e
 
 
 def run() -> None:
