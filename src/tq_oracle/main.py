from __future__ import annotations

import asyncio
from typing import Annotated, Optional

import typer

from .config import OracleCLIConfig
from .constants import DEFAULT_MAINNET_RPC_URL, DEFAULT_SEPOLIA_RPC_URL
from .logger import setup_logging
from .orchestrator import execute_oracle_flow

setup_logging()

app = typer.Typer(
    add_completion=False,
    no_args_is_help=True,
    help="Collect TVL data from vault protocols using modular adapters.",
)


@app.command("report")
def report(
    vault_address: Annotated[
        str,
        typer.Option(
            "--vault-address",
            "-v",
            help="Vault contract address to query.",
        ),
    ],
<<<<<<< HEAD
    oracle_helper_address: Annotated[
        str,
        typer.Option(
            "--oracle-helper-address",
            "-o",
            help="OracleHelper contract address to query.",
        ),
    ],
    destination: Annotated[
=======
    oracle_address: Annotated[
>>>>>>> a38e6a43
        str,
        typer.Option(
            "--oracle-address",
            "-o",
            help="IOracle contract address to call submitReports on.",
        ),
    ],
    l1_rpc: Annotated[
        str,
        typer.Option(
            "--l1-rpc",
            envvar="L1_RPC_URL",
            show_default=True,
            help="Ethereum L1 RPC endpoint.",
        ),
    ] = "empty",
    safe_address: Annotated[
        Optional[str],
        typer.Option(
            "--safe-address",
            "-s",
            help="Gnosis Safe address for multi-sig submission (optional).",
        ),
    ] = None,
    hl_rpc: Annotated[
        Optional[str],
        typer.Option(
            "--hl-rpc",
            envvar="HL_RPC_URL",
            help="hyperliquid RPC endpoint (optional).",
        ),
    ] = None,
    testnet: Annotated[
        bool,
        typer.Option(
            "--testnet/--no-testnet",
            help="Use testnet instead of mainnet.",
        ),
    ] = False,
    dry_run: Annotated[
        bool,
        typer.Option(
            "--dry-run/--no-dry-run",
            help="Preview actions without sending a transaction.",
        ),
    ] = True,
    private_key: Annotated[
        Optional[str],
        typer.Option(
            "--private-key",
            envvar="PRIVATE_KEY",
            help="Private key for signing transactions",
        ),
    ] = None,
    safe_txn_srvc_api_key: Annotated[
        Optional[str],
        typer.Option(
            "--safe-key",
            envvar="SAFE_TRANSACTION_SERVICE_API_KEY",
            help="API key for the Safe Transaction Service (optional, but recommended).",
        ),
    ] = None,
) -> None:
    """Collect TVL data and submit via Safe (optional)."""
    if not dry_run and not safe_address and not private_key:
        raise typer.BadParameter(
            "Either --safe-address OR --private-key required when running with --no-dry-run.",
            param_hint=["--safe-address", "--private-key"],
        )

    if safe_address and not dry_run and not private_key:
        raise typer.BadParameter(
            "--private-key required when using --safe-address with --no-dry-run.",
            param_hint=["--private-key"],
        )

    if l1_rpc == "empty":
        l1_rpc = DEFAULT_SEPOLIA_RPC_URL if testnet else DEFAULT_MAINNET_RPC_URL

    config = OracleCLIConfig(
        vault_address=vault_address,
<<<<<<< HEAD
        oracle_helper_address=oracle_helper_address,
        destination=destination,
        mainnet_rpc=mainnet_rpc,
=======
        oracle_address=oracle_address,
        l1_rpc=l1_rpc,
        safe_address=safe_address,
>>>>>>> a38e6a43
        hl_rpc=hl_rpc,
        testnet=testnet,
        dry_run=dry_run,
        private_key=private_key,
        safe_txn_srvc_api_key=safe_txn_srvc_api_key,
    )

    asyncio.run(execute_oracle_flow(config))


def run() -> None:
    """Entrypoint used by the console script."""
    app()


if __name__ == "__main__":
    run()<|MERGE_RESOLUTION|>--- conflicted
+++ resolved
@@ -29,7 +29,6 @@
             help="Vault contract address to query.",
         ),
     ],
-<<<<<<< HEAD
     oracle_helper_address: Annotated[
         str,
         typer.Option(
@@ -38,10 +37,7 @@
             help="OracleHelper contract address to query.",
         ),
     ],
-    destination: Annotated[
-=======
     oracle_address: Annotated[
->>>>>>> a38e6a43
         str,
         typer.Option(
             "--oracle-address",
@@ -123,15 +119,10 @@
 
     config = OracleCLIConfig(
         vault_address=vault_address,
-<<<<<<< HEAD
         oracle_helper_address=oracle_helper_address,
-        destination=destination,
-        mainnet_rpc=mainnet_rpc,
-=======
         oracle_address=oracle_address,
         l1_rpc=l1_rpc,
         safe_address=safe_address,
->>>>>>> a38e6a43
         hl_rpc=hl_rpc,
         testnet=testnet,
         dry_run=dry_run,
