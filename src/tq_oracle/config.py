from __future__ import annotations

from dataclasses import asdict, dataclass
from typing import Optional

from eth_typing import URI
from web3 import Web3


@dataclass
class OracleCLIConfig:
    vault_address: str
<<<<<<< HEAD
    oracle_helper_address: str
    destination: str
    mainnet_rpc: str
=======
    oracle_address: str
    l1_rpc: str
    safe_address: Optional[str]
>>>>>>> a38e6a43
    hl_rpc: Optional[str]
    testnet: bool
    dry_run: bool
    safe_txn_srvc_api_key: Optional[str]
    private_key: Optional[str]
    _chain_id: Optional[int] = None

    @property
    def chain_id(self) -> int:
        """Derive chain ID from the RPC endpoint."""
        if self._chain_id is None:
            w3 = Web3(Web3.HTTPProvider(URI(self.l1_rpc)))
            if not w3.is_connected():
                raise ConnectionError(f"Failed to connect to RPC: {self.l1_rpc}")
            self._chain_id = w3.eth.chain_id
        return self._chain_id

    @property
    def is_broadcast(self) -> bool:
        """Check if Broadcast mode is enabled (Safe address provided and not dry-run)."""
        return self.safe_address is not None and not self.dry_run

    def as_safe_dict(self) -> dict[str, object]:
        """Return the config as a dict with secrets redacted."""
        data = asdict(self)
        if self.private_key:
            data["private_key"] = "***redacted***"
        if self.safe_txn_srvc_api_key:
            data["safe_txn_srvc_api_key"] = "***redacted***"
        return data<|MERGE_RESOLUTION|>--- conflicted
+++ resolved
@@ -10,15 +10,10 @@
 @dataclass
 class OracleCLIConfig:
     vault_address: str
-<<<<<<< HEAD
     oracle_helper_address: str
-    destination: str
-    mainnet_rpc: str
-=======
     oracle_address: str
     l1_rpc: str
     safe_address: Optional[str]
->>>>>>> a38e6a43
     hl_rpc: Optional[str]
     testnet: bool
     dry_run: bool
