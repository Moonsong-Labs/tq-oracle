"""Blockchain contract address constants."""

from typing import Optional, TypedDict


class NetworkAssets(TypedDict):
    USDC: Optional[str]
    USDT: Optional[str]
    USDS: Optional[str]
    ETH: Optional[str]
    WETH: Optional[str]
    WSTETH: Optional[str]


<<<<<<< HEAD
STRETH = "0x277C6A642564A91ff78b008022D65683cEE5CCC5"
MULTICALL_ADDRESSES = "0xcA11bde05977b3631167028862bE2a173976CA11"
=======
class StakewiseAddresses(TypedDict):
    """Hard-coded StakeWise contract addresses per network."""

    os_token: str
    os_token_vault_escrow: str
    vault: str

>>>>>>> 551c407b

ETH_ASSET = "0xEeeeeEeeeEeEeeEeEeEeeEEEeeeeEeeeeeeeEEeE"

ETH_MAINNET_ASSETS: NetworkAssets = {
    "USDC": "0xA0b86991c6218b36c1d19D4a2e9Eb0cE3606eB48",
    "USDT": "0xdAC17F958D2ee523a2206206994597C13D831ec7",
    "USDS": "0xdC035D45d973E3EC169d2276DDab16f1e407384F",
    "ETH": ETH_ASSET,
    "WETH": "0xC02aaA39b223FE8D0A0e5C4F27eAD9083C756Cc2",
    "WSTETH": "0x7f39C581F595B53c5cb19bD0b3f8dA6c935E2Ca0",
}

SEPOLIA_ASSETS: NetworkAssets = {
    "USDC": "0x1c7D4B196Cb0C7B01d743Fbc6116a902379C7238",
    "USDT": None,
    "USDS": None,
    "ETH": ETH_ASSET,
    "WETH": "0xf531B8F309Be94191af87605CfBf600D71C2cFe0",
    "WSTETH": None,
}

BASE_ASSETS: NetworkAssets = {
    "USDC": "0x833589fCD6eDb6E08f4c7C32D4f71b54bdA02913",
    "USDT": "0xfde4C96c8593536E31F229EA8f37b2ADa2699bb2",
    "USDS": "0x820c137fa70c8691f0e44dc420a5e53c168921dc",
    "ETH": ETH_ASSET,
    "WETH": "0x4200000000000000000000000000000000000006",
    "WSTETH": "0xc1CBa3fCea344f92D9239c08C0568f6F2F0ee452",
}

# Hardcoded overrides, if required
# https://docs.pyth.network/price-feeds/core/price-feeds/price-feed-ids
PYTH_PRICE_FEED_IDS: dict[str, str] = {}

DEFAULT_MAINNET_RPC_URL = "https://eth.drpc.org"
DEFAULT_SEPOLIA_RPC_URL = "https://sepolia.drpc.org"
DEFAULT_BASE_RPC_URL = "https://mainnet.base.org"

MAINNET_ORACLE_HELPER = "0x000000005F543c38d5ea6D0bF10A50974Eb55E35"
SEPOLIA_ORACLE_HELPER = "0x65464fe20562C22B2802B4094d3E042E18b5dfC2"
BASE_ORACLE_HELPER = "0x9bB327889402AC19BF2D164eA79CcfE46c16a37B"

STAKEWISE_MAINNET_ADDRESSES: StakewiseAddresses = {
    "os_token": "0xf1C9acDc66974dFB6dEcB12aA385b9cD01190E38",
    "os_token_vault_escrow": "0x09e84205DF7c68907e619D07aFD90143c5763605",
    "vault": "0xe6D8d8Ac54461b1c5ed15740eeE322043F696C08",
}

STAKEWISE_ADDRESSES: dict[str, StakewiseAddresses] = {
    "mainnet": STAKEWISE_MAINNET_ADDRESSES,
}


STAKEWISE_EXIT_LOG_CHUNK = 1_000
STAKEWISE_EXIT_MAX_LOOKBACK_BLOCKS = 28_800  # ~4 days on 12s blocks

TOKEN_MESSENGER_V2_PROD = "0x28b5a0e9C621a5BadaA536219b3a228C8168cf5d"
TOKEN_MESSENGER_V2_TEST = "0x8FE6B999Dc680CcFDD5Bf7EB0974218be2542DAA"

RPC_RATE_LIMIT_DELAY = (
    5  # Delay in seconds between RPC calls to avoid rate limits with get_logs()
)
L1_BLOCK_TIME = 12  # Ethereum L1 block time in seconds

# Retry Configuration for Post-Checks
MAX_RETRY_ATTEMPTS = 5
RETRY_DELAY_SECONDS = 120  # 2 minutes<|MERGE_RESOLUTION|>--- conflicted
+++ resolved
@@ -12,10 +12,6 @@
     WSTETH: Optional[str]
 
 
-<<<<<<< HEAD
-STRETH = "0x277C6A642564A91ff78b008022D65683cEE5CCC5"
-MULTICALL_ADDRESSES = "0xcA11bde05977b3631167028862bE2a173976CA11"
-=======
 class StakewiseAddresses(TypedDict):
     """Hard-coded StakeWise contract addresses per network."""
 
@@ -23,7 +19,8 @@
     os_token_vault_escrow: str
     vault: str
 
->>>>>>> 551c407b
+STRETH = "0x277C6A642564A91ff78b008022D65683cEE5CCC5"
+MULTICALL_ADDRESSES = "0xcA11bde05977b3631167028862bE2a173976CA11"
 
 ETH_ASSET = "0xEeeeeEeeeEeEeeEeEeEeeEEEeeeeEeeeeeeeEEeE"
 
