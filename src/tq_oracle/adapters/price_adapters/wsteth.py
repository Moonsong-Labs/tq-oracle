--- conflicted
+++ resolved
@@ -14,13 +14,9 @@
 class WstETHAdapter(BasePriceAdapter):
     """Adapter for pricing ETH, WETH, and wstETH."""
 
-<<<<<<< HEAD
     eth_address: str
 
-    def __init__(self, config: OracleCLIConfig):
-=======
     def __init__(self, config: OracleSettings):
->>>>>>> be9037b8
         super().__init__(config)
         self.l1_rpc = config.l1_rpc
         assets = config.assets
