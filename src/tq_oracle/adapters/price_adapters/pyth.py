from __future__ import annotations

import asyncio
import json
import logging
import time
from urllib.parse import urlencode

import backoff
import requests
from web3 import Web3

from tq_oracle.abi import load_erc20_abi
from tq_oracle.constants import PYTH_PRICE_FEED_IDS
from tq_oracle.settings import OracleSettings

from .base import BasePriceAdapter, PriceData

logger = logging.getLogger(__name__)


class PythAdapter(BasePriceAdapter):
    """Adapter for querying Pyth Network price feeds."""

    def __init__(self, config: OracleSettings):
        super().__init__(config)
        self.hermes_endpoint = config.pyth_hermes_endpoint
        self.staleness_threshold = config.pyth_staleness_threshold
        self.max_confidence_ratio = config.pyth_max_confidence_ratio
        self.vault_rpc = config.vault_rpc_required
        self.last_missing_feeds: set[str] = set()
        self.last_stale_feeds: set[str] = set()

        self._address_to_symbol: dict[str, str] = {
            self._canonical_address(addr): sym
            for sym, addr in config.assets.items()
            if isinstance(addr, str) and addr
        }
        self._feed_ids: dict[str, str] = {}

    @property
    def adapter_name(self) -> str:
        return "pyth"

    def _canonical_address(self, address: str) -> str:
        try:
            return Web3.to_checksum_address(address)
        except ValueError:
            return address.lower()

    def _scale_to_18(self, value: int, expo: int) -> int:
        """Scale an integer `value * 10**expo` to 18-decimal fixed point."""
        shift = 18 + expo
        return value * (10**shift) if shift >= 0 else value // (10**-shift)

    @backoff.on_exception(
        backoff.expo,
        (requests.exceptions.RequestException, requests.exceptions.HTTPError),
        max_tries=5,
        giveup=lambda e: (
            isinstance(e, requests.exceptions.HTTPError)
            and e.response is not None
            and e.response.status_code not in {429, 500, 502, 503, 504}
        ),
        jitter=backoff.full_jitter,
    )
    async def _http_get(self, url: str, *, params: dict | None = None):
<<<<<<< HEAD
        return await asyncio.to_thread(
            lambda: requests.get(url, params=params, timeout=10.0)
=======
        response = await asyncio.to_thread(
            lambda: requests.get(url, params=params, timeout=2.0)
>>>>>>> 3ce7240a
        )
        response.raise_for_status()
        return response

    async def _resolve_feed_id(self, symbol: str, quote: str = "USD") -> str | None:
        key = f"{symbol.upper()}/{quote.upper()}"
        cached = self._feed_ids.get(key)
        if cached:
            return cached

        resolved = await self._discover_feed_from_api(symbol, quote)
        if resolved:
            self._feed_ids[key] = resolved
            return resolved

        fallback = PYTH_PRICE_FEED_IDS.get(key)
        if fallback:
            self._feed_ids[key] = fallback
            logger.warning("Falling back to static feed ID for %s", key)
            return fallback

        logger.warning("No feed ID found for %s", key)
        return None

    async def _discover_feed_from_api(
        self, symbol: str, quote: str = "USD"
    ) -> str | None:
        url = f"{self.hermes_endpoint}/v2/price_feeds"
        try:
            r = await self._http_get(
                url,
                params={"query": f"{symbol}/{quote}".lower(), "asset_type": "crypto"},
            )
            r.raise_for_status()
        except requests.RequestException as exc:  # pragma: no cover
            logger.error(
                "Network error discovering feed for %s/%s: %s", symbol, quote, exc
            )
            return None

        try:
            feeds = r.json()
        except (json.JSONDecodeError, ValueError) as exc:  # pragma: no cover
            logger.error(
                "Invalid JSON in feed discovery response for %s/%s: %s",
                symbol,
                quote,
                exc,
            )
            return None
        if not isinstance(feeds, list):
            logger.debug(
                "Unexpected feed discovery payload for %s/%s; skipping dynamic resolution",
                symbol,
                quote,
            )
            return None
        sym_u, quo_u = symbol.upper(), quote.upper()
        matches = [
            ((feed.get("type") or "unknown").lower(), f"0x{feed['id']}")
            for feed in feeds
            if feed.get("attributes", {}).get("base", "").upper() == sym_u
            and feed.get("attributes", {}).get("quote_currency", "").upper() == quo_u
        ]
        if not matches:
            logger.warning(
                "No exact match found for %s/%s in %d results",
                symbol,
                quote,
                len(feeds) if isinstance(feeds, list) else 0,
            )
            return None

        pref_rank = {"derived": 0, "pythnet": 1}  # tweak order if desired
        feed_type, feed_id = sorted(matches, key=lambda t: pref_rank.get(t[0], 99))[0]
        logger.info(
            "Discovered feed for %s/%s: %s (type: %s)",
            symbol,
            quote,
            feed_id,
            feed_type,
        )
        return feed_id

    def _check_confidence(self, price_obj: dict, price_18: int, symbol: str) -> None:
        conf_18 = self._scale_to_18(
            int(price_obj.get("conf", 0)), int(price_obj.get("expo", 0))
        )
        denom = abs(price_18)
        if denom == 0:
            raise ValueError(f"{symbol} price is zero")
        conf_ratio = conf_18 / denom
        if conf_ratio > self.max_confidence_ratio:
            raise ValueError(
                f"{symbol} confidence ratio {conf_ratio:.4f} exceeds maximum {self.max_confidence_ratio}"
            )

    def _symbol_for(self, address: str) -> str | None:
        return self._address_to_symbol.get(self._canonical_address(address))

    async def get_token_decimals(self, token_address: str) -> int:
        """Fetch token decimals from chain with caching."""

        w3 = Web3(Web3.HTTPProvider(self.vault_rpc))
        erc20_abi = load_erc20_abi()
        token_contract = w3.eth.contract(
            address=w3.to_checksum_address(token_address),
            abi=erc20_abi,
        )

        decimals = await asyncio.to_thread(
            lambda: int(
                token_contract.functions.decimals().call(
                    block_identifier=self.config.block_number_required
                )
            )
        )

        return decimals

    async def fetch_prices(
        self, asset_addresses: list[str], prices_accumulator: PriceData
    ) -> PriceData:
        self.last_missing_feeds = set()
        self.last_stale_feeds = set()

        base_address = self._canonical_address(prices_accumulator.base_asset)
        base_symbol = self._symbol_for(base_address)
        if not base_symbol:
            raise ValueError(
                f"Base asset {prices_accumulator.base_asset} not recognized by Pyth adapter configuration"
            )

        base_feed_id = await self._resolve_feed_id(base_symbol, "USD")
        if not base_feed_id:
            raise ValueError(
                f"{base_symbol}/USD price feed could not be resolved from Pyth Hermes"
            )

        canonical_to_original: dict[str, str] = {}
        for address in asset_addresses:
            canonical_address = self._canonical_address(address)
            if canonical_address != base_address:
                canonical_to_original.setdefault(canonical_address, address)

        if not canonical_to_original:
            return prices_accumulator

        canonical_to_symbol = {
            canonical: symbol
            for canonical, symbol in (
                (canonical, self._symbol_for(canonical))
                for canonical in canonical_to_original
            )
            if symbol
        }
        unknown_addresses = set(canonical_to_original) - set(canonical_to_symbol)
        for canonical in unknown_addresses:
            logger.warning(
                "Address %s not recognized in adapter configuration, skipping",
                canonical_to_original[canonical],
            )

        symbols = list(canonical_to_symbol.values())
        feed_ids = await asyncio.gather(
            *(self._resolve_feed_id(sym, "USD") for sym in symbols)
        )
        resolved_assets: dict[str, tuple[str, str, str]] = {}
        for canonical, symbol, feed_id in zip(
            canonical_to_symbol.keys(), symbols, feed_ids
        ):
            if feed_id:
                resolved_assets[canonical] = (
                    canonical_to_original[canonical],
                    symbol,
                    feed_id,
                )
            else:
                logger.warning("Could not resolve feed ID for %s/USD, skipping", symbol)
                self.last_missing_feeds.add(canonical_to_original[canonical])

        if not resolved_assets:
            return prices_accumulator

        all_feed_ids = [base_feed_id] + [data[2] for data in resolved_assets.values()]
        query_string = urlencode([("ids[]", feed_id) for feed_id in all_feed_ids])
        url = f"{self.hermes_endpoint}/v2/updates/price/latest?{query_string}"

        response = await self._http_get(url)
        response.raise_for_status()
        parsed_feeds = response.json().get("parsed", [])
        feeds_by_id = {feed.get("id"): feed for feed in parsed_feeds}
        logger.debug("Received %d price feeds", len(parsed_feeds))

        base_feed = feeds_by_id.get(base_feed_id.removeprefix("0x"))
        if not base_feed:
            raise ValueError(f"{base_symbol}/USD price feed not in Pyth response")

        base_price_obj = base_feed.get("price", {}) or {}
        base_publish_time = int(base_price_obj.get("publish_time", 0))
        now = int(time.time())
        if (now - base_publish_time) > self.staleness_threshold:
            raise ValueError(
                f"{base_symbol}/USD price is stale (age: {now - base_publish_time}s)"
            )

        base_usd_price_18 = self._scale_to_18(
            int(base_price_obj.get("price", 0)), int(base_price_obj.get("expo", 0))
        )
        self._check_confidence(base_price_obj, base_usd_price_18, f"{base_symbol}/USD")
        logger.debug("%s/USD price: $%.6f", base_symbol, base_usd_price_18 / 10**18)

        for original_address, symbol, feed_id in resolved_assets.values():
            feed = feeds_by_id.get(feed_id.removeprefix("0x"))
            if not feed:
                logger.warning("Price feed for %s/USD not found", symbol)
                self.last_missing_feeds.add(original_address)
                continue

            price_obj = feed.get("price", {}) or {}
            publish_time = int(price_obj.get("publish_time", 0))
            if (now - publish_time) > self.staleness_threshold:
                logger.warning(
                    "%s/USD price is stale (age: %ss), skipping",
                    symbol,
                    now - publish_time,
                )
                self.last_stale_feeds.add(original_address)
                continue

            asset_usd_price_18 = self._scale_to_18(
                int(price_obj.get("price", 0)), int(price_obj.get("expo", 0))
            )
            self._check_confidence(price_obj, asset_usd_price_18, f"{symbol}/USD")

            asset_price_18 = (asset_usd_price_18 * 10**18) // base_usd_price_18
            decimals = await self.get_token_decimals(original_address)
            price_per_base_unit_d18 = (asset_price_18 * 10**18) // (10**decimals)
            prices_accumulator.prices[original_address] = price_per_base_unit_d18
            logger.debug(
                "%s: $%.6f = %.9f %s per base unit (decimals=%d)",
                symbol,
                asset_usd_price_18 / 10**18,
                price_per_base_unit_d18 / 10**18,
                base_symbol,
                decimals,
            )

        self.validate_prices(prices_accumulator)
        return prices_accumulator<|MERGE_RESOLUTION|>--- conflicted
+++ resolved
@@ -65,13 +65,8 @@
         jitter=backoff.full_jitter,
     )
     async def _http_get(self, url: str, *, params: dict | None = None):
-<<<<<<< HEAD
-        return await asyncio.to_thread(
+        response = await asyncio.to_thread(
             lambda: requests.get(url, params=params, timeout=10.0)
-=======
-        response = await asyncio.to_thread(
-            lambda: requests.get(url, params=params, timeout=2.0)
->>>>>>> 3ce7240a
         )
         response.raise_for_status()
         return response
