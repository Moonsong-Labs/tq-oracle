from __future__ import annotations

import asyncio
import logging
from decimal import Decimal, ROUND_HALF_UP

import backoff
import requests

from ...settings import Network, OracleSettings
from .base import BasePriceAdapter, PriceData

logger = logging.getLogger(__name__)


class CowSwapAdapter(BasePriceAdapter):
    """Adapter for querying CoW Protocol native prices.

    This adapter fetches prices for all assets EXCEPT those handled by specialized adapters.
    Assets on the list (ETH, WETH) are skipped as they're handled by ETHAdapter.
    """

    eth_address: str

    NETWORK_API_URLS: dict[Network, str] = {
        Network.MAINNET: "https://api.cow.fi/mainnet/api/v1",
        Network.SEPOLIA: "https://api.cow.fi/sepolia/api/v1",
        Network.BASE: "https://api.cow.fi/base/api/v1",
    }

    def __init__(self, config: OracleSettings):
        super().__init__(config)
        self.api_base_url = self.NETWORK_API_URLS[config.network]
        self.vault_rpc = config.vault_rpc
        self.block_number = config.block_number_required
        assets = config.assets
        eth_address = assets["ETH"]
        if eth_address is None:
            raise ValueError("ETH address is required for CowSwap adapter")
        self.eth_address = eth_address

        self._decimals_cache: dict[str, int] = {}

        self.skipped_assets = {
            addr.lower()
            for addr in [
                assets["ETH"],
                assets["WETH"],
            ]
            if addr is not None
        }

    @property
    def adapter_name(self) -> str:
        return "cow_swap"

    @backoff.on_exception(
        backoff.expo,
        (requests.exceptions.RequestException, requests.exceptions.HTTPError),
        max_time=5,
        giveup=lambda e: isinstance(e, requests.exceptions.HTTPError)
        and e.response is not None
        and e.response.status_code != 429,
        jitter=backoff.full_jitter,
    )
    async def fetch_native_price(self, token_address: str) -> str:
        """Fetch native price (ETH) for a token from CoW Protocol API.

        Args:
            token_address: The token contract address

        Returns:
            Native price in ETH as a string to avoid float precision loss
        """
        url = f"{self.api_base_url}/token/{token_address}/native_price"
        logger.debug(f"Calling {url}")
        response = await asyncio.to_thread(requests.get, url, timeout=10.0)
        response.raise_for_status()
        data = response.json()
        return str(data["price"])

    async def fetch_prices(
        self, asset_addresses: list[str], prices_accumulator: PriceData
    ) -> PriceData:
        """Fetch and accumulate asset prices from CoW Swap API.

        Args:
            asset_addresses: List of asset contract addresses to get prices for.
            prices_accumulator: Existing price accumulator to update. Must
                have base_asset set to ETH (wei). All prices are 18-decimal values
                representing wei per 1 unit of the asset.

        Returns:
            The same accumulator with CoW Swap-derived prices merged in.

        Notes:
            - Only ETH as base asset is supported.
            - Fetches native prices directly from CoW Swap API.
            - Processes all assets EXCEPT those on the skipped_assets (ETH, WETH).
            - Token decimals are fetched dynamically from on-chain and cached.
            - CoW API returns the amount of native token atoms (wei) needed per
              single smallest token unit (base unit).
        """
        if prices_accumulator.base_asset != self.eth_address:
            raise ValueError("CowSwap adapter only supports ETH as base asset")

        for asset_address in asset_addresses:
            if asset_address.lower() in self.skipped_assets:
                logger.debug(f" Skipping asset: {asset_address}")
                continue

            try:
                native_price = await self.fetch_native_price(asset_address)

<<<<<<< HEAD
                price_wei = int(
                    Decimal(str(native_price))
                    .scaleb(18)
                    .to_integral_value(rounding=ROUND_HALF_UP)
                )
=======
                price_wei = int(Decimal(native_price) * 10**18)
                price_wei_normalized = price_wei // (10 ** (18 - token_decimals))
>>>>>>> 8a2e6962
                logger.debug(
                    f" Fetched price for {asset_address}: {price_wei} (D18) per base unit "
                )
                prices_accumulator.prices[asset_address] = price_wei

            except Exception as e:
                logger.warning(f" Failed to fetch price for {asset_address}: {e}")
                continue

        self.validate_prices(prices_accumulator)

        return prices_accumulator<|MERGE_RESOLUTION|>--- conflicted
+++ resolved
@@ -112,16 +112,11 @@
             try:
                 native_price = await self.fetch_native_price(asset_address)
 
-<<<<<<< HEAD
                 price_wei = int(
-                    Decimal(str(native_price))
+                    Decimal(native_price)
                     .scaleb(18)
                     .to_integral_value(rounding=ROUND_HALF_UP)
                 )
-=======
-                price_wei = int(Decimal(native_price) * 10**18)
-                price_wei_normalized = price_wei // (10 ** (18 - token_decimals))
->>>>>>> 8a2e6962
                 logger.debug(
                     f" Fetched price for {asset_address}: {price_wei} (D18) per base unit "
                 )
