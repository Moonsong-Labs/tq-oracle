from __future__ import annotations

import asyncio
import json
import logging
from decimal import Decimal

import backoff
import requests
from web3 import Web3
from web3.exceptions import BadFunctionCallOutput, ContractLogicError

from ...abi import load_erc20_abi
from ...settings import Network, OracleSettings
from .base import BasePriceAdapter, PriceData

logger = logging.getLogger(__name__)


class CowSwapAdapter(BasePriceAdapter):
    """Adapter for querying CoW Protocol native prices.

    This adapter fetches prices for all assets EXCEPT those handled by specialized adapters.
    Assets on the list (ETH, WETH) are skipped as they're handled by ETHAdapter.
    """

    eth_address: str

    NETWORK_API_URLS: dict[Network, str] = {
        Network.MAINNET: "https://api.cow.fi/mainnet/api/v1",
        Network.SEPOLIA: "https://api.cow.fi/sepolia/api/v1",
        Network.BASE: "https://api.cow.fi/base/api/v1",
    }

    def __init__(self, config: OracleSettings):
        super().__init__(config)
        self.api_base_url = self.NETWORK_API_URLS[config.network]
        self.vault_rpc = config.vault_rpc
        self.block_number = config.block_number_required
        assets = config.assets
        eth_address = assets["ETH"]
        if eth_address is None:
            raise ValueError("ETH address is required for CowSwap adapter")
        self.eth_address = eth_address
        self._oseth_address = assets.get("OSETH")

        self._decimals_cache: dict[str, int] = {}

        self.skipped_assets = {
            addr.lower()
            for addr in [
                assets["ETH"],
                assets["WETH"],
                self._oseth_address,
            ]
            if addr is not None
        }

    @property
    def adapter_name(self) -> str:
        return "cow_swap"

    @backoff.on_exception(
        backoff.expo,
        (requests.exceptions.RequestException, requests.exceptions.HTTPError),
        max_tries=5,
        giveup=lambda e: (
            isinstance(e, requests.exceptions.HTTPError)
            and e.response is not None
            and e.response.status_code not in {429, 500, 502, 503, 504}
        ),
        jitter=backoff.full_jitter,
    )
    async def fetch_native_price(self, token_address: str) -> Decimal:
        """Fetch native price (ETH) for a token from CoW Protocol API.

        Args:
            token_address: The token contract address

        Returns:
            Native price in ETH as a Decimal to avoid float precision loss

        Raises:
            ValueError: If response is invalid or contains malformed data
            requests.exceptions.RequestException: If request fails
        """
        url = f"{self.api_base_url}/token/{token_address}/native_price"
        logger.debug(f"Calling {url}")
        response = await asyncio.to_thread(requests.get, url, timeout=10.0)
        response.raise_for_status()

        try:
            data = response.json()
        except json.JSONDecodeError:
            raise ValueError("Invalid JSON from CowSwap API")

        if not isinstance(data, dict) or "price" not in data:
            raise ValueError(f"Invalid response structure: {data}")

        price_value = data["price"]

        try:
            price_decimal = Decimal(str(price_value))
        except Exception as e:
            raise ValueError(f"Invalid price value: {price_value}") from e

        return price_decimal

    async def get_token_decimals(self, token_address: str) -> int:
        cached = self._decimals_cache.get(token_address)
        if cached is not None:
            return cached

        w3 = Web3(Web3.HTTPProvider(self.vault_rpc))
        erc20_abi = load_erc20_abi()
        token_contract = w3.eth.contract(
            address=w3.to_checksum_address(token_address),
            abi=erc20_abi,
        )

        decimals = await asyncio.to_thread(
            lambda: int(
                token_contract.functions.decimals().call(
                    block_identifier=self.block_number
                )
            )
        )

        self._decimals_cache[token_address] = decimals
        return decimals

<<<<<<< HEAD
    @backoff.on_exception(
        backoff.expo,
        (requests.exceptions.RequestException, requests.exceptions.HTTPError),
        max_time=5,
        giveup=lambda e: isinstance(e, requests.exceptions.HTTPError)
        and e.response is not None
        and e.response.status_code != 429,
        jitter=backoff.full_jitter,
    )
    async def fetch_native_price(self, token_address: str) -> str:
        """Fetch native price (ETH) for a token from CoW Protocol API.

        Args:
            token_address: The token contract address

        Returns:
            Native price in ETH as a string to avoid float precision loss
        """
        url = f"{self.api_base_url}/token/{token_address}/native_price"
        logger.debug(f"Calling {url}")
        response = await asyncio.to_thread(requests.get, url, timeout=10.0)
        response.raise_for_status()
        data = response.json()
        return str(data["price"])

=======
>>>>>>> e5f5ce6a
    async def fetch_prices(
        self, asset_addresses: list[str], prices_accumulator: PriceData
    ) -> PriceData:
        """Fetch and accumulate asset prices from CoW Swap API.

        Args:
            asset_addresses: List of asset contract addresses to get prices for.
            prices_accumulator: Existing price accumulator to update. Must
                have base_asset set to ETH (wei). All prices are 18-decimal values
                representing wei per 1 unit of the asset.

        Returns:
            The same accumulator with CoW Swap-derived prices merged in.

        Notes:
            - Only ETH as base asset is supported.
            - Fetches native prices directly from CoW Swap API.
            - Processes all assets EXCEPT those on the skipped_assets (ETH, WETH).
            - Token decimals are fetched dynamically from on-chain and cached.
            - CoW API returns the amount of native token atoms (wei) needed per
              single smallest token unit (base unit).
        """
        if prices_accumulator.base_asset != self.eth_address:
            raise ValueError("CowSwap adapter only supports ETH as base asset")

        for asset_address in asset_addresses:
            if asset_address.lower() in self.skipped_assets:
                logger.debug(f" Skipping asset: {asset_address}")
                continue

            try:
                native_price = await self.fetch_native_price(asset_address)

<<<<<<< HEAD
                price_wei = int(Decimal(native_price) * 10**18)
                price_wei_normalized = price_wei // (10 ** (18 - token_decimals))
=======
>>>>>>> e5f5ce6a
                logger.debug(
                    f" Fetched price for {asset_address}: {native_price} per base unit "
                )
                prices_accumulator.prices[asset_address] = native_price
                decimals = await self.get_token_decimals(asset_address)
                prices_accumulator.decimals[asset_address] = decimals

            except (
                requests.exceptions.RequestException,
                requests.exceptions.HTTPError,
            ) as e:
                logger.warning(
                    f" Network error fetching price for {asset_address}: {e}"
                )
                continue
            except ValueError as e:
                logger.warning(f" Invalid price data for {asset_address}: {e}")
                continue
            except (BadFunctionCallOutput, ContractLogicError) as e:
                logger.warning(f" Contract call failed for {asset_address}: {e}")
                continue

        self.validate_prices(prices_accumulator)

        return prices_accumulator<|MERGE_RESOLUTION|>--- conflicted
+++ resolved
@@ -129,34 +129,6 @@
         self._decimals_cache[token_address] = decimals
         return decimals
 
-<<<<<<< HEAD
-    @backoff.on_exception(
-        backoff.expo,
-        (requests.exceptions.RequestException, requests.exceptions.HTTPError),
-        max_time=5,
-        giveup=lambda e: isinstance(e, requests.exceptions.HTTPError)
-        and e.response is not None
-        and e.response.status_code != 429,
-        jitter=backoff.full_jitter,
-    )
-    async def fetch_native_price(self, token_address: str) -> str:
-        """Fetch native price (ETH) for a token from CoW Protocol API.
-
-        Args:
-            token_address: The token contract address
-
-        Returns:
-            Native price in ETH as a string to avoid float precision loss
-        """
-        url = f"{self.api_base_url}/token/{token_address}/native_price"
-        logger.debug(f"Calling {url}")
-        response = await asyncio.to_thread(requests.get, url, timeout=10.0)
-        response.raise_for_status()
-        data = response.json()
-        return str(data["price"])
-
-=======
->>>>>>> e5f5ce6a
     async def fetch_prices(
         self, asset_addresses: list[str], prices_accumulator: PriceData
     ) -> PriceData:
@@ -190,11 +162,6 @@
             try:
                 native_price = await self.fetch_native_price(asset_address)
 
-<<<<<<< HEAD
-                price_wei = int(Decimal(native_price) * 10**18)
-                price_wei_normalized = price_wei // (10 ** (18 - token_decimals))
-=======
->>>>>>> e5f5ce6a
                 logger.debug(
                     f" Fetched price for {asset_address}: {native_price} per base unit "
                 )
