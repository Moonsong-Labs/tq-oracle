--- conflicted
+++ resolved
@@ -82,12 +82,7 @@
         """
         url = f"{self.api_base_url}/token/{token_address}/native_price"
         logger.debug(f"Calling {url}")
-<<<<<<< HEAD
-
-        response = await asyncio.to_thread(requests.get, url, timeout=10)
-=======
         response = await asyncio.to_thread(requests.get, url, timeout=10.0)
->>>>>>> 3229b117
         response.raise_for_status()
 
         try:
@@ -140,16 +135,11 @@
             try:
                 native_price = await self.fetch_native_price(asset_address)
 
-<<<<<<< HEAD
-                price_wei = int(native_price * 10**18)
-                price_wei_normalized = price_wei // (10 ** (18 - token_decimals))
-=======
                 price_wei = int(
-                    Decimal(str(native_price))
+                    Decimal(native_price)
                     .scaleb(18)
                     .to_integral_value(rounding=ROUND_HALF_UP)
                 )
->>>>>>> 3229b117
                 logger.debug(
                     f" Fetched price for {asset_address}: {price_wei} (D18) per base unit "
                 )
