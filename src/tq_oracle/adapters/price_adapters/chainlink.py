from __future__ import annotations

from typing import TYPE_CHECKING

from web3 import Web3

from ...abi import load_aggregator_abi
from ...constants import (
    PRICE_FEED_USDC_ETH,
    PRICE_FEED_USDT_ETH,
    PRICE_FEED_USDS_USD,
    PRICE_FEED_ETH_USD,
)
from ...units import scale_to_18

from .base import BasePriceAdapter, PriceData

if TYPE_CHECKING:
    from ...settings import OracleSettings


class ChainlinkAdapter(BasePriceAdapter):
    """Adapter for querying Chainlink price feeds."""

<<<<<<< HEAD
    eth_address: str

    def __init__(self, config: OracleCLIConfig):
=======
    def __init__(self, config: OracleSettings):
>>>>>>> be9037b8
        super().__init__(config)
        self.l1_rpc = config.l1_rpc
        assets = config.assets
        eth_address = assets["ETH"]
        if eth_address is None:
            raise ValueError("ETH address is required for Chainlink adapter")
        self.eth_address = eth_address
        self.usdc_address = assets["USDC"]
        self.usdt_address = assets["USDT"]
        self.usds_address = assets["USDS"]

    @property
    def adapter_name(self) -> str:
        return "chainlink"

    async def latest_price_and_decimals(self, feed_contract) -> tuple[int, int]:
        _, answer, _, _, _ = feed_contract.functions.latestRoundData().call()
        decimals = feed_contract.functions.decimals().call()
        return int(answer), int(decimals)

    async def fetch_prices(
        self, asset_addresses: list[str], prices_accumulator: PriceData
    ) -> PriceData:
        """Fetch and accumulate asset prices from Chainlink price feeds.

        Args:
            asset_addresses: List of asset contract addresses to get prices for.
            prices_accumulator: Existing price accumulator to update. Must
                have base_asset set to ETH (wei). All prices are 18-decimal values
                representing wei per 1 unit of the asset.

        Returns:
            The same accumulator with Chainlink-derived prices merged in.

        Notes:
            - Only ETH as base asset is supported.
            - For assets without direct ETH price feeds, derives prices by
              combining USD-denominated feeds (e.g., USDS/USD ÷ ETH/USD).
        """
        if prices_accumulator.base_asset != self.eth_address:
            raise ValueError("Chainlink adapter only supports ETH as base asset")

        direct_feed_assets = [
            (self.usdc_address, PRICE_FEED_USDC_ETH),
            (self.usdt_address, PRICE_FEED_USDT_ETH),
        ]

        direct_feed_assets = [
            (asset_address, price_feed)
            for asset_address, price_feed in direct_feed_assets
            if asset_address and asset_address in asset_addresses
        ]

        has_usds = self.usds_address and self.usds_address in asset_addresses

        if not direct_feed_assets and not has_usds:
            return prices_accumulator

        w3 = Web3(Web3.HTTPProvider(self.l1_rpc))
        aggregator_abi = load_aggregator_abi()

        for asset_address, price_feed in direct_feed_assets:
            feed_contract = w3.eth.contract(
                address=w3.to_checksum_address(price_feed),
                abi=aggregator_abi,
            )

            answer, decimals = await self.latest_price_and_decimals(feed_contract)
            scaled_price = scale_to_18(answer, decimals)
            prices_accumulator.prices[asset_address] = scaled_price

        if has_usds and self.usds_address:
            usds_usd_feed = w3.eth.contract(
                address=w3.to_checksum_address(PRICE_FEED_USDS_USD),
                abi=aggregator_abi,
            )
            eth_usd_feed = w3.eth.contract(
                address=w3.to_checksum_address(PRICE_FEED_ETH_USD),
                abi=aggregator_abi,
            )

            usds_usd_answer, usds_usd_decimals = await self.latest_price_and_decimals(
                usds_usd_feed
            )
            eth_usd_answer, eth_usd_decimals = await self.latest_price_and_decimals(
                eth_usd_feed
            )

            usds_usd_scaled = scale_to_18(usds_usd_answer, usds_usd_decimals)
            eth_usd_scaled = scale_to_18(eth_usd_answer, eth_usd_decimals)

            usds_eth_price = (usds_usd_scaled * 10**18) // eth_usd_scaled
            prices_accumulator.prices[self.usds_address] = usds_eth_price

        self.validate_prices(prices_accumulator)

        return prices_accumulator<|MERGE_RESOLUTION|>--- conflicted
+++ resolved
@@ -22,13 +22,9 @@
 class ChainlinkAdapter(BasePriceAdapter):
     """Adapter for querying Chainlink price feeds."""
 
-<<<<<<< HEAD
     eth_address: str
 
-    def __init__(self, config: OracleCLIConfig):
-=======
     def __init__(self, config: OracleSettings):
->>>>>>> be9037b8
         super().__init__(config)
         self.l1_rpc = config.l1_rpc
         assets = config.assets
