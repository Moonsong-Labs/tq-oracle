--- conflicted
+++ resolved
@@ -6,11 +6,7 @@
 
 ADAPTER_REGISTRY: dict[str, type[BaseAssetAdapter]] = {
     "idle_balances": IdleBalancesAdapter,
-<<<<<<< HEAD
-    "hyperliquid": HyperliquidAdapter,
     "stakewise": StakeWiseAdapter,
-=======
->>>>>>> ab7a85d9
 }
 
 ASSET_ADAPTERS: list[type[BaseAssetAdapter]] = list(ADAPTER_REGISTRY.values())
