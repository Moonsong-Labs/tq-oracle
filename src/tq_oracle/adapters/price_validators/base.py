--- conflicted
+++ resolved
@@ -51,9 +51,4 @@
         if reference_price <= 0:
             raise ValueError("reference_price must be positive")
 
-<<<<<<< HEAD
-        deviation_ratio = abs(reference_price - actual_price) / reference_price
-        return deviation_ratio * 100
-=======
-        return abs((reference_price - actual_price) / actual_price) * 100
->>>>>>> e5f5ce6a
+        return abs((reference_price - actual_price) / actual_price) * 100