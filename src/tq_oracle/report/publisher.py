from __future__ import annotations

import asyncio
import json
import logging

import backoff
import requests
from eth_account import Account
from eth_account.signers.local import LocalAccount
from eth_typing import URI
from safe_eth.eth import EthereumClient, EthereumNetwork
from safe_eth.safe.api import TransactionServiceApi
from safe_eth.safe.safe_tx import SafeTx
from web3 import Web3

from .encoder import encode_submit_reports
from ..settings import OracleSettings
from .generator import OracleReport

logger = logging.getLogger(__name__)


@backoff.on_exception(
    backoff.expo,
    (requests.exceptions.RequestException, requests.exceptions.HTTPError),
    max_tries=5,
    giveup=lambda e: (
        isinstance(e, requests.exceptions.HTTPError)
        and e.response is not None
        and e.response.status_code not in {429, 500, 502, 503, 504}
    ),
    jitter=backoff.full_jitter,
)
async def _get_with_retry(url: str):
    response = await asyncio.to_thread(requests.get, url, timeout=10.0)
    response.raise_for_status()
    return response


@backoff.on_exception(
    backoff.expo,
    (requests.exceptions.RequestException, requests.exceptions.HTTPError),
    max_tries=5,
    giveup=lambda e: (
        isinstance(e, requests.exceptions.HTTPError)
        and e.response is not None
        and e.response.status_code not in {429, 500, 502, 503, 504}
    ),
    jitter=backoff.full_jitter,
)
async def _post_tx_with_retry(tx_service: TransactionServiceApi, safe_tx: SafeTx):
    return await asyncio.to_thread(tx_service.post_transaction, safe_tx)


async def publish_to_stdout(report: OracleReport, oracle_address: str) -> None:
    """Publish report to stdout (dry run mode).

    Args:
        report: The oracle report to publish
        oracle_address: The address of the oracle contract

    This corresponds to the "Report published to stdout" step in the flowchart.
    """
    (_, encoded_calldata) = encode_submit_reports(
        oracle_address=oracle_address,
        report=report,
    )
    data = {
        "report": report.to_dict(),
        "encoded_calldata": encoded_calldata.hex(),
    }
    print(json.dumps(data, indent=2))


async def build_transaction(
    config: OracleSettings,
    report: OracleReport,
) -> dict[str, str | bytes | int]:
    """Build a submitReports() transaction.

    Args:
        config: CLI configuration
        report: The oracle report to submit

    Returns:
        Transaction data ready to be sent

    This corresponds to the "submitReports() txn built" step in the flowchart.
    """
    to_address, calldata = encode_submit_reports(
        oracle_address=config.oracle_address,
        report=report,
    )
    logger.debug("Built submitReports() transaction to: %s", to_address)
    logger.debug("Encoded calldata: %s", calldata.hex())

    return {
        "to": to_address,
        "data": calldata,
        "value": 0,
        "operation": 0,  # CALL
    }


async def send_to_safe(
    config: OracleSettings,
    transaction: dict[str, str | bytes | int],
) -> str:
    """Send transaction to Gnosis Safe for signing.

    Args:
        config: CLI configuration with Safe details
        transaction: The transaction to send

    Returns:
        Safe UI URL for transaction approval

    This corresponds to the "send txn to Safe" and "txn appears on Safe for signing" steps.

    Raises:
        ValueError: If safe_address or private_key is not configured
    """
    if not config.safe_address:
        raise ValueError("safe_address required for Broadcast mode")

    if not config.private_key:
        raise ValueError("private_key required for Broadcast mode")

    private_key_str = config.private_key.get_secret_value()

    account: LocalAccount = Account.from_key(private_key_str)  # pyrefly: ignore
    logger.info("Proposing transaction as: %s", account.address)

    network = EthereumNetwork(config.chain_id)
    ethereum_client = EthereumClient(URI(config.vault_rpc_required))

    api_key = (
        config.safe_txn_srvc_api_key.get_secret_value()
        if config.safe_txn_srvc_api_key
        else None
    )
    tx_service = TransactionServiceApi(
        network, ethereum_client, api_key=api_key, request_timeout=10
    )

    safe_checksum = Web3.to_checksum_address(config.safe_address)

    safe_api_url = f"{tx_service.base_url}/api/v1/safes/{safe_checksum}/"
    logger.debug("Fetching Safe info from: %s", safe_api_url)
<<<<<<< HEAD
    safe_info_response = await asyncio.to_thread(
        requests.get, safe_api_url, timeout=10.0
    )
    safe_info_response.raise_for_status()
=======
    safe_info_response = await _get_with_retry(safe_api_url)
>>>>>>> e5f5ce6a
    safe_info_data = safe_info_response.json()
    nonce = int(safe_info_data.get("nonce", 0))

    logger.info("Building transaction for Safe: %s (nonce: %d)", safe_checksum, nonce)

    to_addr = transaction["to"]
    data = transaction["data"]
    value = transaction.get("value", 0)
    operation = transaction.get("operation", 0)

    assert isinstance(to_addr, str), "to must be string"
    assert isinstance(data, bytes), "data must be bytes"
    assert isinstance(value, int), "value must be int"
    assert isinstance(operation, int), "operation must be int"

    if config.safe_txn_srvc_api_key is None:
        logger.debug(
            "No Transaction Service API key configured; waiting for 2s to avoid rate limits"
        )
        await asyncio.sleep(2)

    safe_tx = SafeTx(
        ethereum_client=ethereum_client,
        safe_address=safe_checksum,
        to=Web3.to_checksum_address(to_addr),
        value=value,
        data=data,
        operation=operation,
        safe_tx_gas=0,
        base_gas=0,
        gas_price=0,
        gas_token=Web3.to_checksum_address(
            "0x0000000000000000000000000000000000000000"
        ),
        refund_receiver=Web3.to_checksum_address(
            "0x0000000000000000000000000000000000000000"
        ),
        safe_nonce=nonce,
        safe_version="1.3.0",
        chain_id=config.chain_id,
    )

    safe_tx.sign(private_key_str)

    await _post_tx_with_retry(tx_service, safe_tx)

    safe_tx_hash = safe_tx.safe_tx_hash.hex()
    logger.info("Transaction proposed: %s", safe_tx_hash)

    network_prefix = {
        1: "eth",
        11155111: "sep",
        100: "gno",
        137: "matic",
        8453: "base",
        42161: "arb1",
        10: "oeth",
    }.get(config.chain_id, "eth")

    ui_url = (
        f"https://app.safe.global/transactions/queue"
        f"?safe={network_prefix}:{config.safe_address}"
        f"#{safe_tx_hash}"
    )

    return ui_url


async def publish_report(
    config: OracleSettings,
    report: OracleReport,
) -> None:
    """Publish the oracle report based on configuration.

    Args:
        config: CLI configuration (determines dry run vs real submission)
        report: The oracle report to publish

    This handles the branching logic in the flowchart:
    - If dry_run: publish to stdout
    - If not dry_run and Broadcast mode: build transaction, send to Safe
    """
    if config.dry_run:
        await publish_to_stdout(report, config.oracle_address)
        return

    if config.is_broadcast:
        try:
            transaction = await build_transaction(config, report)
            safe_url = await send_to_safe(config, transaction)
            logger.info("\nTransaction proposed to Safe")
            logger.info(f"Approve here: {safe_url}")
            return
        except ValueError as e:
            logger.error(f"\n❌ Error: {e}")
            raise SystemExit(1) from e

    raise ValueError(
        "Either dry_run must be True or safe_address must be set for Broadcast mode"
    )<|MERGE_RESOLUTION|>--- conflicted
+++ resolved
@@ -148,14 +148,7 @@
 
     safe_api_url = f"{tx_service.base_url}/api/v1/safes/{safe_checksum}/"
     logger.debug("Fetching Safe info from: %s", safe_api_url)
-<<<<<<< HEAD
-    safe_info_response = await asyncio.to_thread(
-        requests.get, safe_api_url, timeout=10.0
-    )
-    safe_info_response.raise_for_status()
-=======
     safe_info_response = await _get_with_retry(safe_api_url)
->>>>>>> e5f5ce6a
     safe_info_data = safe_info_response.json()
     nonce = int(safe_info_data.get("nonce", 0))
 
