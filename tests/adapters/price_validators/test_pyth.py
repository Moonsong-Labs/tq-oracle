--- conflicted
+++ resolved
@@ -45,6 +45,10 @@
     return address
 
 
+async def _usdc_decimals(self, _token_address: str) -> int:
+    return 6
+
+
 def _make_mock_response(payload: dict | list) -> MagicMock:
     response = MagicMock()
     response.json.return_value = payload
@@ -87,10 +91,6 @@
     assert validator.failure_tolerance == 1.0
 
 
-<<<<<<< HEAD
-async def _usdc_decimals(self, _token_address: str) -> int:
-    return 6
-=======
 def test_calculate_deviation_requires_positive_reference(validator):
     """Reference prices must be positive to avoid division errors."""
     with pytest.raises(ValueError):
@@ -111,7 +111,6 @@
     assert validator._calculate_price_deviation_percentage(1000, 0) == pytest.approx(
         100.0
     )
->>>>>>> 8a2e6962
 
 
 @pytest.mark.asyncio
