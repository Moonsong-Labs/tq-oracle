--- conflicted
+++ resolved
@@ -88,31 +88,8 @@
     assert validator.failure_tolerance == 1.0
 
 
-<<<<<<< HEAD
-def test_calculate_deviation_requires_positive_reference(validator):
-    """Reference prices must be positive to avoid division errors."""
-    with pytest.raises(ValueError):
-        validator._calculate_price_deviation_percentage(0, 1000)
-
-    with pytest.raises(ValueError):
-        validator._calculate_price_deviation_percentage(-1000, 900)
-
-
-def test_calculate_deviation_extreme_movement_and_zero_actual(validator):
-    """Large moves and zero actual prices still produce bounded deviations."""
-    # 90% drop relative to reference
-    assert validator._calculate_price_deviation_percentage(1000, 100) == pytest.approx(
-        90.0
-    )
-
-    # Actual price can be zero: deviation is 100%
-    assert validator._calculate_price_deviation_percentage(1000, 0) == pytest.approx(
-        100.0
-    )
-=======
 async def _usdc_decimals(self, _token_address: str) -> int:
     return 6
->>>>>>> e5f5ce6a
 
 
 @pytest.mark.asyncio
