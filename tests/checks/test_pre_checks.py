--- conflicted
+++ resolved
@@ -11,15 +11,10 @@
     """Minimal config for testing."""
     return OracleCLIConfig(
         vault_address="0xVAULT",
-<<<<<<< HEAD
         oracle_helper_address="0xORACLE_HELPER",
-        destination="0xDEST",
-        mainnet_rpc="https://eth.example",
-=======
         oracle_address="0xORACLE",
         l1_rpc="https://eth.example",
         safe_address=None,
->>>>>>> a38e6a43
         hl_rpc=None,
         testnet=False,
         dry_run=True,
