import pytest

from tq_oracle.processors.asset_aggregator import AggregatedAssets
from tq_oracle.adapters.price_adapters.base import PriceData
from tq_oracle.processors.total_assets import calculate_total_assets


def test_calculate_total_assets_basic():
    aggregated = AggregatedAssets(
        assets={
            "0xA": 2,
            "0xB": 3,
        }
    )
    prices = PriceData(
        base_asset="0xA",
        prices={
            "0xA": 10**18,
            "0xB": 2 * 10**18,
        },
    )

    result = calculate_total_assets(aggregated, prices)

    assert result == (2 * 10**18) + (3 * 2 * 10**18)


def test_calculate_total_assets_empty_returns_zero():
    aggregated = AggregatedAssets(assets={})
    relative = PriceData(base_asset="", prices={})

    result = calculate_total_assets(aggregated, relative)

    assert result == 0


def test_calculate_total_assets_missing_prices_raises():
    aggregated = AggregatedAssets(
        assets={
            "0xA": 1,
            "0xB": 1,
        }
    )
    prices = PriceData(
        base_asset="0xA",
        prices={
            "0xA": 10**18,
        },
    )

<<<<<<< HEAD
    with pytest.raises(ValueError, match="Missing prices for assets"):
        calculate_total_assets(aggregated, prices)
=======
    with pytest.raises(ValueError, match=r"Prices missing for assets: \['0xB'\]"):
        calculate_total_assets(aggregated, prices)


def test_calculate_total_assets_multiple_missing_prices_raises():
    aggregated = AggregatedAssets(
        assets={
            "0xA": 1,
            "0xB": 2,
            "0xC": 3,
        }
    )
    prices = PriceData(
        base_asset="0xA",
        prices={
            "0xA": 10**18,
        },
    )

    with pytest.raises(
        ValueError, match=r"Prices missing for assets: \['0xB', '0xC'\]"
    ):
        calculate_total_assets(aggregated, prices)


def test_calculate_total_assets_with_extra_prices():
    aggregated = AggregatedAssets(
        assets={
            "0xA": 2,
            "0xB": 3,
        }
    )
    prices = PriceData(
        base_asset="0xA",
        prices={
            "0xA": 10**18,
            "0xB": 2 * 10**18,
            "0xC": 5 * 10**18,
        },
    )

    result = calculate_total_assets(aggregated, prices)

    assert result == (2 * 10**18) + (3 * 2 * 10**18)
>>>>>>> a44c4f32
<|MERGE_RESOLUTION|>--- conflicted
+++ resolved
@@ -48,10 +48,6 @@
         },
     )
 
-<<<<<<< HEAD
-    with pytest.raises(ValueError, match="Missing prices for assets"):
-        calculate_total_assets(aggregated, prices)
-=======
     with pytest.raises(ValueError, match=r"Prices missing for assets: \['0xB'\]"):
         calculate_total_assets(aggregated, prices)
 
@@ -95,5 +91,4 @@
 
     result = calculate_total_assets(aggregated, prices)
 
-    assert result == (2 * 10**18) + (3 * 2 * 10**18)
->>>>>>> a44c4f32
+    assert result == (2 * 10**18) + (3 * 2 * 10**18)