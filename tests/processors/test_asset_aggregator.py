import pytest

from tq_oracle.adapters.asset_adapters.base import AssetData
from tq_oracle.processors.asset_aggregator import compute_total_aggregated_assets


@pytest.mark.asyncio
async def test_empty_protocol_assets():
    """Empty input should return empty aggregated assets."""
    result = await compute_total_aggregated_assets([])

    assert result.assets == {}


@pytest.mark.asyncio
async def test_single_protocol_single_asset():
    """Single protocol with one asset."""
    protocol_assets = [[AssetData("0xA0b86991c6218b36c1d19D4a2e9Eb0cE3606eB48", 1000)]]

    result = await compute_total_aggregated_assets(protocol_assets)

    assert result.assets == {"0xA0b86991c6218b36c1d19D4a2e9Eb0cE3606eB48": 1000}


@pytest.mark.asyncio
async def test_single_protocol_multiple_assets():
    """Single protocol with multiple assets."""
    usdc = "0xA0b86991c6218b36c1d19D4a2e9Eb0cE3606eB48"
    usdt = "0xdAC17F958D2ee523a2206206994597C13D831ec7"
    protocol_assets = [
        [
            AssetData(usdc, 1000),
            AssetData(usdt, 2000),
        ]
    ]

    result = await compute_total_aggregated_assets(protocol_assets)

    assert result.assets == {usdc: 1000, usdt: 2000}


@pytest.mark.asyncio
async def test_multiple_protocols_distinct_assets():
    """Multiple protocols with different assets."""
    usdc = "0xA0b86991c6218b36c1d19D4a2e9Eb0cE3606eB48"
    usdt = "0xdAC17F958D2ee523a2206206994597C13D831ec7"
    protocol_assets = [
        [AssetData(usdc, 1000)],
        [AssetData(usdt, 2000)],
    ]

    result = await compute_total_aggregated_assets(protocol_assets)

    assert result.assets == {usdc: 1000, usdt: 2000}


@pytest.mark.asyncio
async def test_multiple_protocols_overlapping_assets():
    """Multiple protocols with same asset should sum amounts."""
    usdc = "0xA0b86991c6218b36c1d19D4a2e9Eb0cE3606eB48"
    protocol_assets = [
        [AssetData(usdc, 1000)],
        [AssetData(usdc, 500)],
        [AssetData(usdc, 300)],
    ]

    result = await compute_total_aggregated_assets(protocol_assets)

    assert result.assets == {usdc: 1800}


@pytest.mark.asyncio
async def test_mixed_overlapping_and_distinct():
    """Mix of overlapping and distinct assets across protocols."""
    usdc = "0xA0b86991c6218b36c1d19D4a2e9Eb0cE3606eB48"
    eth = "0xEeeeeEeeeEeEeeEeEeEeeEEEeeeeEeeeeeeeEEeE"
    dai = "0x6B175474E89094C44Da98b954EedeAC495271d0F"
    protocol_assets = [
        [AssetData(usdc, 1000), AssetData(eth, 5)],
        [AssetData(usdc, 500), AssetData(dai, 2000)],
        [AssetData(eth, 3)],
    ]

    result = await compute_total_aggregated_assets(protocol_assets)

    assert result.assets == {
        usdc: 1500,
        eth: 8,
        dai: 2000,
    }


@pytest.mark.asyncio
async def test_protocol_with_empty_assets():
    """Protocol adapter returning empty list should not affect aggregation."""
    usdc = "0xA0b86991c6218b36c1d19D4a2e9Eb0cE3606eB48"
    protocol_assets = [
        [AssetData(usdc, 1000)],
        [],  # empty
        [AssetData(usdc, 500)],
    ]

    result = await compute_total_aggregated_assets(protocol_assets)

    assert result.assets == {usdc: 1500}


@pytest.mark.asyncio
async def test_tvl_only_assets_tracked():
    """TVL-only assets should be tracked separately from totals."""
    usdc = "0xA0b86991c6218b36c1d19D4a2e9Eb0cE3606eB48"
    oseth = "0xf1C9acDc66974dFB6dEcB12aA385b9cD01190E38"
    extra_asset = AssetData(oseth, 250, tvl_only=True)
    protocol_assets = [
        [AssetData(usdc, 1000), extra_asset],
        [AssetData(usdc, 500)],
    ]

    result = await compute_total_aggregated_assets(protocol_assets)

<<<<<<< HEAD
    assert result.assets == {usdc: 1500, oseth: 250}
    assert result.tvl_only_assets == {oseth}


@pytest.mark.asyncio
async def test_address_normalization_different_cases():
    """Addresses with different cases should be aggregated as same asset."""
    usdc_checksummed = "0xA0b86991c6218b36c1d19D4a2e9Eb0cE3606eB48"
    protocol_assets = [
        [AssetData("0xA0b86991c6218b36c1d19D4a2e9Eb0cE3606eB48", 1000)],
        [AssetData("0xa0b86991c6218b36c1d19d4a2e9eb0ce3606eb48", 500)],
        [AssetData("0xA0B86991C6218B36C1D19D4A2E9EB0CE3606EB48", 300)],
    ]

    result = await compute_total_aggregated_assets(protocol_assets)

    assert result.assets == {usdc_checksummed: 1800}


@pytest.mark.asyncio
async def test_address_normalization_with_tvl_only():
    """TVL-only flag should work correctly with address normalization."""
    dai_checksummed = "0x6B175474E89094C44Da98b954EedeAC495271d0F"
    protocol_assets = [
        [AssetData("0x6B175474E89094C44Da98b954EedeAC495271d0F", 1000, tvl_only=True)],
        [AssetData("0x6b175474e89094c44da98b954eedeac495271d0f", 500, tvl_only=True)],
        [AssetData("0x6B175474E89094C44DA98B954EEDEAC495271D0F", 300)],
=======
    assert result.assets == {"0xUSDC": 1500, "0xEXTRA": 250}
    assert result.tvl_only_assets == {"0xEXTRA"}


@pytest.mark.asyncio
async def test_tvl_only_flag_conflict_raises_error():
    """When adapters disagree on tvl_only, a ValueError should be raised."""
    protocol_assets = [
        [AssetData("0xCONFLICT", 1000, tvl_only=False)],
        [AssetData("0xCONFLICT", 500, tvl_only=True)],
    ]

    with pytest.raises(ValueError, match="conflicting tvl_only flags"):
        await compute_total_aggregated_assets(protocol_assets)


@pytest.mark.asyncio
async def test_tvl_only_flag_conflict_multiple_assets():
    """Multiple conflicting assets should all be reported."""
    protocol_assets = [
        [
            AssetData("0xASSET1", 100, tvl_only=True),
            AssetData("0xASSET2", 200, tvl_only=True),
        ],
        [
            AssetData("0xASSET1", 50, tvl_only=False),
            AssetData("0xASSET2", 75, tvl_only=False),
        ],
    ]

    with pytest.raises(ValueError) as exc_info:
        await compute_total_aggregated_assets(protocol_assets)

    error_msg = str(exc_info.value)
    assert "0xASSET1" in error_msg
    assert "0xASSET2" in error_msg


@pytest.mark.asyncio
async def test_tvl_only_consistent_across_adapters_no_error():
    """When all adapters agree on tvl_only flag, no error should be raised."""
    protocol_assets = [
        [AssetData("0xCONSISTENT", 1000, tvl_only=True)],
        [AssetData("0xCONSISTENT", 500, tvl_only=True)],
        [AssetData("0xCONSISTENT", 300, tvl_only=True)],
>>>>>>> f5cb7330
    ]

    result = await compute_total_aggregated_assets(protocol_assets)

<<<<<<< HEAD
    assert result.assets == {dai_checksummed: 1800}
    assert result.tvl_only_assets == {dai_checksummed}
=======
    assert result.assets == {"0xCONSISTENT": 1800}
    assert result.tvl_only_assets == {"0xCONSISTENT"}
>>>>>>> f5cb7330
<|MERGE_RESOLUTION|>--- conflicted
+++ resolved
@@ -1,4 +1,5 @@
 import pytest
+from web3 import Web3
 
 from tq_oracle.adapters.asset_adapters.base import AssetData
 from tq_oracle.processors.asset_aggregator import compute_total_aggregated_assets
@@ -118,7 +119,6 @@
 
     result = await compute_total_aggregated_assets(protocol_assets)
 
-<<<<<<< HEAD
     assert result.assets == {usdc: 1500, oseth: 250}
     assert result.tvl_only_assets == {oseth}
 
@@ -145,18 +145,22 @@
     protocol_assets = [
         [AssetData("0x6B175474E89094C44Da98b954EedeAC495271d0F", 1000, tvl_only=True)],
         [AssetData("0x6b175474e89094c44da98b954eedeac495271d0f", 500, tvl_only=True)],
-        [AssetData("0x6B175474E89094C44DA98B954EEDEAC495271D0F", 300)],
-=======
-    assert result.assets == {"0xUSDC": 1500, "0xEXTRA": 250}
-    assert result.tvl_only_assets == {"0xEXTRA"}
+        [AssetData("0x6B175474E89094C44DA98B954EEDEAC495271D0F", 300, tvl_only=True)],
+    ]
+
+    result = await compute_total_aggregated_assets(protocol_assets)
+
+    assert result.assets == {dai_checksummed: 1800}
+    assert result.tvl_only_assets == {dai_checksummed}
 
 
 @pytest.mark.asyncio
 async def test_tvl_only_flag_conflict_raises_error():
     """When adapters disagree on tvl_only, a ValueError should be raised."""
-    protocol_assets = [
-        [AssetData("0xCONFLICT", 1000, tvl_only=False)],
-        [AssetData("0xCONFLICT", 500, tvl_only=True)],
+    usdc = "0xA0b86991c6218b36c1d19D4a2e9Eb0cE3606eB48"
+    protocol_assets = [
+        [AssetData(usdc.lower(), 1000, tvl_only=False)],
+        [AssetData(usdc, 500, tvl_only=True)],
     ]
 
     with pytest.raises(ValueError, match="conflicting tvl_only flags"):
@@ -166,14 +170,16 @@
 @pytest.mark.asyncio
 async def test_tvl_only_flag_conflict_multiple_assets():
     """Multiple conflicting assets should all be reported."""
+    dai = "0x6B175474E89094C44Da98b954EedeAC495271d0F"
+    usdt = "0xdAC17F958D2ee523a2206206994597C13D831ec7"
     protocol_assets = [
         [
-            AssetData("0xASSET1", 100, tvl_only=True),
-            AssetData("0xASSET2", 200, tvl_only=True),
+            AssetData(dai, 100, tvl_only=True),
+            AssetData(usdt, 200, tvl_only=True),
         ],
         [
-            AssetData("0xASSET1", 50, tvl_only=False),
-            AssetData("0xASSET2", 75, tvl_only=False),
+            AssetData(dai.lower(), 50, tvl_only=False),
+            AssetData(usdt.lower(), 75, tvl_only=False),
         ],
     ]
 
@@ -181,26 +187,22 @@
         await compute_total_aggregated_assets(protocol_assets)
 
     error_msg = str(exc_info.value)
-    assert "0xASSET1" in error_msg
-    assert "0xASSET2" in error_msg
+    assert "conflicting tvl_only flags" in error_msg
+    assert Web3.to_checksum_address(dai) in error_msg
+    assert Web3.to_checksum_address(usdt) in error_msg
 
 
 @pytest.mark.asyncio
 async def test_tvl_only_consistent_across_adapters_no_error():
     """When all adapters agree on tvl_only flag, no error should be raised."""
-    protocol_assets = [
-        [AssetData("0xCONSISTENT", 1000, tvl_only=True)],
-        [AssetData("0xCONSISTENT", 500, tvl_only=True)],
-        [AssetData("0xCONSISTENT", 300, tvl_only=True)],
->>>>>>> f5cb7330
-    ]
-
-    result = await compute_total_aggregated_assets(protocol_assets)
-
-<<<<<<< HEAD
-    assert result.assets == {dai_checksummed: 1800}
-    assert result.tvl_only_assets == {dai_checksummed}
-=======
-    assert result.assets == {"0xCONSISTENT": 1800}
-    assert result.tvl_only_assets == {"0xCONSISTENT"}
->>>>>>> f5cb7330
+    consistent = "0xf1C9acDc66974dFB6dEcB12aA385b9cD01190E38"
+    protocol_assets = [
+        [AssetData(consistent, 1000, tvl_only=True)],
+        [AssetData(consistent.lower(), 500, tvl_only=True)],
+        [AssetData(consistent.upper(), 300, tvl_only=True)],
+    ]
+
+    result = await compute_total_aggregated_assets(protocol_assets)
+
+    assert result.assets == {Web3.to_checksum_address(consistent): 1800}
+    assert result.tvl_only_assets == {Web3.to_checksum_address(consistent)}