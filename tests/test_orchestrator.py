from unittest.mock import AsyncMock, MagicMock, patch

import pytest

from tq_oracle.adapters.asset_adapters.base import AssetData
from tq_oracle.checks.pre_checks import PreCheckError
from tq_oracle.config import OracleCLIConfig
from tq_oracle.orchestrator import execute_oracle_flow
from tq_oracle.processors.asset_aggregator import AggregatedAssets
from tq_oracle.processors.oracle_helper import FinalPrices
from tq_oracle.processors.price_calculator import RelativePrices
from tq_oracle.report.generator import OracleReport


@pytest.fixture
def test_config():
    return OracleCLIConfig(
        vault_address="0xVault",
<<<<<<< HEAD
        oracle_helper_address="0xOracleHelper",
        destination="0xDest",
        mainnet_rpc="https://rpc",
=======
        oracle_address="0xOracle",
        l1_rpc="https://rpc",
        safe_address=None,
>>>>>>> a38e6a43
        hl_rpc=None,
        testnet=False,
        dry_run=True,
        private_key=None,
        safe_txn_srvc_api_key=None,
    )


@pytest.mark.asyncio
async def test_all_adapters_succeed_processes_all_data(test_config):
    """All adapters succeeding should result in all asset data being processed."""
    with (
        patch("tq_oracle.orchestrator.run_pre_checks", new_callable=AsyncMock),
        patch("tq_oracle.orchestrator.ASSET_ADAPTERS") as mock_asset_adapters,
        patch("tq_oracle.orchestrator.PRICE_ADAPTERS") as mock_price_adapters,
        patch(
            "tq_oracle.orchestrator.compute_total_assets", new_callable=AsyncMock
        ) as mock_compute,
        patch(
            "tq_oracle.orchestrator.calculate_relative_prices", new_callable=AsyncMock
        ) as mock_calc_prices,
        patch(
            "tq_oracle.orchestrator.derive_final_prices", new_callable=AsyncMock
        ) as mock_derive,
        patch(
            "tq_oracle.orchestrator.generate_report", new_callable=AsyncMock
        ) as mock_gen_report,
        patch(
            "tq_oracle.orchestrator.publish_report", new_callable=AsyncMock
        ) as mock_publish,
    ):
        adapter1 = MagicMock()
        adapter1.fetch_assets = AsyncMock(return_value=[AssetData("0xA", 100)])
        adapter2 = MagicMock()
        adapter2.fetch_assets = AsyncMock(return_value=[AssetData("0xB", 200)])

        mock_asset_adapters.__iter__.return_value = iter(
            [lambda config: adapter1, lambda config: adapter2]
        )
        mock_price_adapters.__iter__.return_value = iter([])

        mock_compute.return_value = AggregatedAssets(assets={"0xA": 100, "0xB": 200})
        mock_calc_prices.return_value = RelativePrices(
            base_asset="0xA", prices={"0xA": 10**18, "0xB": 2 * 10**18}
        )
        mock_derive.return_value = FinalPrices(
            prices={"0xA": 10**18, "0xB": 2 * 10**18}
        )
        mock_gen_report.return_value = OracleReport(
            vault_address="0xVault",
            total_assets={"0xA": 100, "0xB": 200},
            final_prices={"0xA": 10**18, "0xB": 2 * 10**18},
        )

        await execute_oracle_flow(test_config)

        mock_compute.assert_called_once()
        call_args = mock_compute.call_args[0][0]
        assert len(call_args) == 2
        mock_publish.assert_called_once()


@pytest.mark.asyncio
async def test_some_adapters_fail_processes_successful_ones(test_config):
    """Failed adapters should be logged but successful ones should still be processed."""
    with (
        patch("tq_oracle.orchestrator.run_pre_checks", new_callable=AsyncMock),
        patch("tq_oracle.orchestrator.ASSET_ADAPTERS") as mock_asset_adapters,
        patch("tq_oracle.orchestrator.PRICE_ADAPTERS") as mock_price_adapters,
        patch(
            "tq_oracle.orchestrator.compute_total_assets", new_callable=AsyncMock
        ) as mock_compute,
        patch(
            "tq_oracle.orchestrator.calculate_relative_prices", new_callable=AsyncMock
        ),
        patch(
            "tq_oracle.orchestrator.derive_final_prices", new_callable=AsyncMock
        ) as mock_derive,
        patch(
            "tq_oracle.orchestrator.generate_report", new_callable=AsyncMock
        ) as mock_gen_report,
        patch("tq_oracle.orchestrator.publish_report", new_callable=AsyncMock),
    ):
        adapter_success = MagicMock()
        adapter_success.fetch_assets = AsyncMock(return_value=[AssetData("0xA", 100)])

        adapter_fail = MagicMock()
        adapter_fail.fetch_assets = AsyncMock(side_effect=RuntimeError("Network error"))

        mock_asset_adapters.__iter__.return_value = iter(
            [lambda config: adapter_success, lambda config: adapter_fail]
        )
        mock_price_adapters.__iter__.return_value = iter([])

        mock_compute.return_value = AggregatedAssets(assets={"0xA": 100})
        mock_derive.return_value = FinalPrices(prices={"0xA": 10**18})
        mock_gen_report.return_value = OracleReport(
            vault_address="0xVault",
            total_assets={"0xA": 100},
            final_prices={"0xA": 10**18},
        )

        await execute_oracle_flow(test_config)

        call_args = mock_compute.call_args[0][0]
        assert len(call_args) == 1
        assert call_args[0][0].asset_address == "0xA"


@pytest.mark.asyncio
async def test_all_adapters_fail_handles_gracefully(test_config):
    """All adapters failing should result in empty asset data, not crash."""
    with (
        patch("tq_oracle.orchestrator.run_pre_checks", new_callable=AsyncMock),
        patch("tq_oracle.orchestrator.ASSET_ADAPTERS") as mock_asset_adapters,
        patch("tq_oracle.orchestrator.PRICE_ADAPTERS") as mock_price_adapters,
        patch(
            "tq_oracle.orchestrator.compute_total_assets", new_callable=AsyncMock
        ) as mock_compute,
        patch(
            "tq_oracle.orchestrator.calculate_relative_prices", new_callable=AsyncMock
        ),
        patch(
            "tq_oracle.orchestrator.derive_final_prices", new_callable=AsyncMock
        ) as mock_derive,
        patch(
            "tq_oracle.orchestrator.generate_report", new_callable=AsyncMock
        ) as mock_gen_report,
        patch("tq_oracle.orchestrator.publish_report", new_callable=AsyncMock),
    ):
        adapter1 = MagicMock()
        adapter1.fetch_assets = AsyncMock(side_effect=RuntimeError("Error 1"))
        adapter2 = MagicMock()
        adapter2.fetch_assets = AsyncMock(side_effect=RuntimeError("Error 2"))

        mock_asset_adapters.__iter__.return_value = iter(
            [lambda config: adapter1, lambda config: adapter2]
        )
        mock_price_adapters.__iter__.return_value = iter([])

        mock_compute.return_value = AggregatedAssets(assets={})
        mock_derive.return_value = FinalPrices(prices={})
        mock_gen_report.return_value = OracleReport(
            vault_address="0xVault", total_assets={}, final_prices={}
        )

        await execute_oracle_flow(test_config)

        call_args = mock_compute.call_args[0][0]
        assert len(call_args) == 0


@pytest.mark.asyncio
async def test_empty_assets_results_in_empty_base_asset(test_config):
    """No assets should result in empty string base asset, not crash."""
    with (
        patch("tq_oracle.orchestrator.run_pre_checks", new_callable=AsyncMock),
        patch("tq_oracle.orchestrator.ASSET_ADAPTERS") as mock_asset_adapters,
        patch("tq_oracle.orchestrator.PRICE_ADAPTERS") as mock_price_adapters,
        patch(
            "tq_oracle.orchestrator.compute_total_assets", new_callable=AsyncMock
        ) as mock_compute,
        patch(
            "tq_oracle.orchestrator.calculate_relative_prices", new_callable=AsyncMock
        ) as mock_calc_prices,
        patch(
            "tq_oracle.orchestrator.derive_final_prices", new_callable=AsyncMock
        ) as mock_derive,
        patch(
            "tq_oracle.orchestrator.generate_report", new_callable=AsyncMock
        ) as mock_gen_report,
        patch("tq_oracle.orchestrator.publish_report", new_callable=AsyncMock),
    ):
        mock_asset_adapters.__iter__.return_value = iter([])
        mock_price_adapters.__iter__.return_value = iter([])

        mock_compute.return_value = AggregatedAssets(assets={})
        mock_calc_prices.return_value = RelativePrices(base_asset="", prices={})
        mock_derive.return_value = FinalPrices(prices={})
        mock_gen_report.return_value = OracleReport(
            vault_address="0xVault", total_assets={}, final_prices={}
        )

        await execute_oracle_flow(test_config)

        call_args = mock_calc_prices.call_args[0]
        asset_addresses = call_args[0]
        base_asset = call_args[2]
        assert asset_addresses == []
        assert base_asset == ""


@pytest.mark.asyncio
async def test_pre_check_failure_stops_execution(test_config):
    """PreCheckError should stop execution before adapters are called."""
    with (
        patch(
            "tq_oracle.orchestrator.run_pre_checks", new_callable=AsyncMock
        ) as mock_pre_checks,
        patch("tq_oracle.orchestrator.ASSET_ADAPTERS") as mock_asset_adapters,
    ):
        mock_pre_checks.side_effect = PreCheckError("Already published")

        adapter = MagicMock()
        adapter.fetch_assets = AsyncMock()
        mock_asset_adapters.__iter__.return_value = iter([lambda config: adapter])

        with pytest.raises(PreCheckError, match="Already published"):
            await execute_oracle_flow(test_config)

        adapter.fetch_assets.assert_not_called()


@pytest.mark.asyncio
async def test_base_asset_is_first_in_list(test_config):
    """Base asset should be first asset in aggregated list."""
    with (
        patch("tq_oracle.orchestrator.run_pre_checks", new_callable=AsyncMock),
        patch("tq_oracle.orchestrator.ASSET_ADAPTERS") as mock_asset_adapters,
        patch("tq_oracle.orchestrator.PRICE_ADAPTERS") as mock_price_adapters,
        patch(
            "tq_oracle.orchestrator.compute_total_assets", new_callable=AsyncMock
        ) as mock_compute,
        patch(
            "tq_oracle.orchestrator.calculate_relative_prices", new_callable=AsyncMock
        ) as mock_calc_prices,
        patch(
            "tq_oracle.orchestrator.derive_final_prices", new_callable=AsyncMock
        ) as mock_derive,
        patch(
            "tq_oracle.orchestrator.generate_report", new_callable=AsyncMock
        ) as mock_gen_report,
        patch("tq_oracle.orchestrator.publish_report", new_callable=AsyncMock),
    ):
        adapter = MagicMock()
        adapter.fetch_assets = AsyncMock(return_value=[])
        mock_asset_adapters.__iter__.return_value = iter([lambda config: adapter])
        mock_price_adapters.__iter__.return_value = iter([])

        mock_compute.return_value = AggregatedAssets(
            assets={"0xFIRST": 100, "0xSECOND": 200}
        )
        mock_calc_prices.return_value = RelativePrices(base_asset="0xFIRST", prices={})
        mock_derive.return_value = FinalPrices(prices={})
        mock_gen_report.return_value = OracleReport(
            vault_address="0xVault",
            total_assets={"0xFIRST": 100, "0xSECOND": 200},
            final_prices={},
        )

        await execute_oracle_flow(test_config)

        call_args = mock_calc_prices.call_args[0]
        base_asset = call_args[2]
        asset_addresses = call_args[0]
        assert base_asset == asset_addresses[0]<|MERGE_RESOLUTION|>--- conflicted
+++ resolved
@@ -16,15 +16,10 @@
 def test_config():
     return OracleCLIConfig(
         vault_address="0xVault",
-<<<<<<< HEAD
         oracle_helper_address="0xOracleHelper",
-        destination="0xDest",
-        mainnet_rpc="https://rpc",
-=======
         oracle_address="0xOracle",
         l1_rpc="https://rpc",
         safe_address=None,
->>>>>>> a38e6a43
         hl_rpc=None,
         testnet=False,
         dry_run=True,
